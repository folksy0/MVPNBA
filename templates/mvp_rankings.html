{% extends "base.html" %}

{% block title %}MVP Rankings {{ season }} - NBA MVP Decision Support System{% endblock %}

{% block content %}
<div class="page-heading">
    <div class="page-title">
        <div class="row">
            <div class="col-12 col-md-6 order-md-1 order-last">
                <h3>MVP Rankings - Season {{ season }}</h3>
                <p class="text-subtitle text-muted">Top NBA MVP candidates based on weighted criteria analysis</p>
            </div>
            <div class="col-12 col-md-6 order-md-2 order-first">
                <nav aria-label="breadcrumb" class="breadcrumb-header float-start float-lg-end">
                    <ol class="breadcrumb">
                        <li class="breadcrumb-item"><a href="{{ url_for('index') }}">Dashboard</a></li>
                        <li class="breadcrumb-item"><a href="{{ url_for('data_management') }}">Data Management</a></li>
                        <li class="breadcrumb-item active" aria-current="page">MVP Rankings {{ season }}</li>
                    </ol>
                </nav>
<<<<<<< HEAD
            </div>
        </div>
    </div>
</div>
<div class="page-content">
=======
            </div>        </div>
    </div>
</div>
<div class="page-content">    <!-- Basketball Terms Explanation -->
    <div class="row mb-4">
        <div class="col-12">
            <div class="alert alert-info" role="alert">
                <h5 class="alert-heading"><i class="bi bi-info-circle-fill me-2"></i>Basketball Terms Guide</h5>
                <div class="terms-grid">
                    <div>
                        <p class="mb-1"><strong>Points Per Game:</strong> Rata-rata poin yang dicetak pemain per pertandingan</p>
                        <p class="mb-1"><strong>Rebounds Per Game:</strong> Rata-rata rebound (mengambil bola pantul) per pertandingan</p>
                        <p class="mb-1"><strong>Assists Per Game:</strong> Rata-rata assist (umpan untuk poin) per pertandingan</p>
                    </div>
                    <div>
                        <p class="mb-1"><strong>Steals Per Game:</strong> Rata-rata steal (mencuri bola) per pertandingan</p>
                        <p class="mb-1"><strong>Blocks Per Game:</strong> Rata-rata block (blokir tembakan) per pertandingan</p>
                        <p class="mb-1"><strong>MVP Score:</strong> Skor keseluruhan berdasarkan kriteria MVP</p>
                    </div>
                </div>
                <button type="button" class="btn-close btn-close-sm" data-bs-dismiss="alert" aria-label="Close" style="position: absolute; top: 15px; right: 15px;"></button>
            </div>
        </div>
    </div>
    
>>>>>>> c9f047e2
    {% if top_players %}
    <!-- Top 3 MVP Candidates -->
    <div class="row mb-4">
        {% for i in range(3) %}
            {% if top_players[i] %}
            {% set player = top_players[i] %}
            <div class="col-12 col-md-4">
                <div class="card mvp-card rank-{{ i + 1 }}">
                    <div class="card-body text-center">
                        <div class="mvp-rank-badge">
                            {% if i == 0 %}
                                <i class="bi bi-trophy-fill text-warning"></i>
                            {% elif i == 1 %}
                                <i class="bi bi-award-fill text-secondary"></i>
                            {% else %}
                                <i class="bi bi-award text-warning"></i>
                            {% endif %}
                            <span class="rank-number">#{{ i + 1 }}</span>
                        </div>
                        
                        <div class="player-avatar mb-3">
                            <div class="avatar avatar-xl">
                                <div class="avatar-content bg-primary text-white">
                                    {{ player[0][:2].upper() }}
                                </div>
                            </div>
                        </div>
                        
                        <h4 class="player-name">{{ player[0] }}</h4>
                        <p class="team-name text-muted">{{ player[1] }}</p>
                        
                        <div class="mvp-score">
                            <h2 class="score-value">{{ "%.4f"|format(player[7]) }}</h2>
                            <p class="score-label">MVP Score</p>
                        </div>
<<<<<<< HEAD
                        
                        <div class="player-stats mt-3">
                            <div class="row text-center">
                                <div class="col-4">
                                    <strong>{{ player[2] }}</strong>
                                    <small class="d-block text-muted">PPG</small>
                                </div>
                                <div class="col-4">
                                    <strong>{{ player[3] }}</strong>
                                    <small class="d-block text-muted">RPG</small>
                                </div>
                                <div class="col-4">
                                    <strong>{{ player[4] }}</strong>
                                    <small class="d-block text-muted">APG</small>
=======
                          <div class="player-stats mt-3">
                            <div class="row text-center">
                                <div class="col-4">
                                    <strong>{{ player[2] }}</strong>
                                    <small class="d-block text-muted">Points Per Game</small>
                                </div>
                                <div class="col-4">
                                    <strong>{{ player[3] }}</strong>
                                    <small class="d-block text-muted">Rebounds Per Game</small>
                                </div>
                                <div class="col-4">
                                    <strong>{{ player[4] }}</strong>
                                    <small class="d-block text-muted">Assists Per Game</small>
>>>>>>> c9f047e2
                                </div>
                            </div>
                        </div>
                    </div>
                </div>
            </div>
            {% endif %}
        {% endfor %}
    </div>
    
    <!-- Complete Rankings Table -->
    <div class="row">
        <div class="col-12">
            <div class="card">
                <div class="card-header d-flex justify-content-between align-items-center">
                    <h4 class="card-title">Complete MVP Rankings</h4>
                    <div>
                        <a href="{{ url_for('export_rankings', season=season) }}" class="btn btn-outline-primary">
                            <i class="bi bi-file-earmark-pdf-fill"></i> Export PDF
                        </a>
                        <a href="{{ url_for('calculate_mvp', season=season) }}" class="btn btn-primary">
                            <i class="bi bi-arrow-clockwise"></i> Recalculate
                        </a>
                    </div>
                </div>
                <div class="card-body">
                    <div class="table-responsive">
<<<<<<< HEAD
                        <table class="table table-hover" id="mvpTable">
                            <thead>
=======
                        <table class="table table-hover" id="mvpTable">                            <thead>
>>>>>>> c9f047e2
                                <tr>
                                    <th>Rank</th>
                                    <th>Player</th>
                                    <th>Team</th>
<<<<<<< HEAD
                                    <th>Points</th>
                                    <th>Rebounds</th>
                                    <th>Assists</th>
                                    <th>Steals</th>
                                    <th>Blocks</th>
=======
                                    <th>Points Per Game</th>
                                    <th>Rebounds Per Game</th>
                                    <th>Assists Per Game</th>
                                    <th>Steals Per Game</th>
                                    <th>Blocks Per Game</th>
>>>>>>> c9f047e2
                                    <th>MVP Score</th>
                                </tr>
                            </thead>
                            <tbody>
                                {% for player in top_players %}
                                <tr class="{% if loop.index <= 3 %}table-warning{% endif %}">
                                    <td>
                                        <div class="rank-cell">
                                            {% if loop.index == 1 %}
                                                <i class="bi bi-trophy-fill text-warning me-2"></i>
                                            {% elif loop.index == 2 %}
                                                <i class="bi bi-award-fill text-secondary me-2"></i>
                                            {% elif loop.index == 3 %}
                                                <i class="bi bi-award text-warning me-2"></i>
                                            {% endif %}
                                            <strong>#{{ loop.index }}</strong>
                                        </div>
                                    </td>
                                    <td>
                                        <div class="d-flex align-items-center">
                                            <div class="avatar avatar-sm me-3">
                                                <div class="avatar-content bg-primary text-white">
                                                    {{ player[0][:2].upper() }}
                                                </div>
                                            </div>
                                            <div>
                                                <h6 class="mb-0">{{ player[0] }}</h6>
                                            </div>
                                        </div>
                                    </td>
                                    <td>
                                        <span class="badge bg-secondary">{{ player[1] }}</span>
                                    </td>
                                    <td><strong>{{ player[2] }}</strong></td>
                                    <td><strong>{{ player[3] }}</strong></td>
                                    <td><strong>{{ player[4] }}</strong></td>
                                    <td><strong>{{ player[5] }}</strong></td>
                                    <td><strong>{{ player[6] }}</strong></td>
                                    <td>
                                        <div class="mvp-score-cell">
                                            <strong class="text-primary">{{ "%.4f"|format(player[7]) }}</strong>
                                            <div class="score-bar">
                                                <div class="score-fill" data-width="{{ (player[7] / top_players[0][7] * 100)|round }}"></div>
                                            </div>
                                        </div>
                                    </td>
                                </tr>
                                {% endfor %}
                            </tbody>
                        </table>
                    </div>
                </div>
            </div>
        </div>
    </div>
    
    <!-- Criteria Weights Information -->
    <div class="row">
        <div class="col-12 col-lg-6">
            <div class="card">
                <div class="card-header">
                    <h4 class="card-title">MVP Criteria Weights</h4>
                </div>
                <div class="card-body">
                    <div class="criteria-list">
                        <div class="criteria-item">
                            <div class="d-flex justify-content-between align-items-center">
                                <span>Team Performance</span>
                                <strong>50%</strong>
                            </div>
                            <div class="progress mb-2">
                                <div class="progress-bar bg-primary" style="width: 50%"></div>
                            </div>
                        </div>
                        
                        <div class="criteria-item">
                            <div class="d-flex justify-content-between align-items-center">
                                <span>Turnovers (Cost)</span>
                                <strong>25%</strong>
                            </div>
                            <div class="progress mb-2">
                                <div class="progress-bar bg-warning" style="width: 25%"></div>
                            </div>
                        </div>
                        
                        <div class="criteria-item">
                            <div class="d-flex justify-content-between align-items-center">
                                <span>Points</span>
                                <strong>15%</strong>
                            </div>
                            <div class="progress mb-2">
                                <div class="progress-bar bg-success" style="width: 15%"></div>
                            </div>
                        </div>
                        
                        <div class="criteria-item">
                            <div class="d-flex justify-content-between align-items-center">
                                <span>Rebounds</span>
                                <strong>15%</strong>
                            </div>
                            <div class="progress mb-2">
                                <div class="progress-bar bg-info" style="width: 15%"></div>
                            </div>
                        </div>
                        
                        <div class="criteria-item">
                            <div class="d-flex justify-content-between align-items-center">
                                <span>Assists</span>
                                <strong>15%</strong>
                            </div>
                            <div class="progress mb-2">
                                <div class="progress-bar bg-secondary" style="width: 15%"></div>
                            </div>
                        </div>
                        
                        <div class="criteria-item">
                            <div class="d-flex justify-content-between align-items-center">
                                <span>Steals</span>
                                <strong>15%</strong>
                            </div>
                            <div class="progress mb-2">
                                <div class="progress-bar bg-dark" style="width: 15%"></div>
                            </div>
                        </div>
                    </div>
                </div>
            </div>
        </div>
        
        <div class="col-12 col-lg-6">
            <div class="card">
                <div class="card-header">
                    <h4 class="card-title">Season {{ season }} Statistics</h4>
                </div>
                <div class="card-body">
                    <div class="stat-summary">
                        <div class="row">
                            <div class="col-6">
                                <div class="stat-item text-center">
                                    <h3 class="text-primary">{{ top_players|length }}</h3>
                                    <p class="text-muted mb-0">Total Candidates</p>
                                </div>
                            </div>
                            <div class="col-6">
                                <div class="stat-item text-center">
                                    <h3 class="text-success">{{ "%.4f"|format(top_players[0][7]) if top_players else '0' }}</h3>
                                    <p class="text-muted mb-0">Highest Score</p>
                                </div>
                            </div>
                        </div>
                        
                        <hr>
<<<<<<< HEAD
                        
                        <div class="row">
                            <div class="col-6">
                                <div class="stat-item text-center">
                                    <h3 class="text-warning">{{ top_players[0][2] if top_players else '0' }}</h3>
                                    <p class="text-muted mb-0">Top PPG</p>
=======
                          <div class="row">
                            <div class="col-6">
                                <div class="stat-item text-center">
                                    <h3 class="text-warning">{{ top_players[0][2] if top_players else '0' }}</h3>
                                    <p class="text-muted mb-0">Top Points Per Game</p>
>>>>>>> c9f047e2
                                </div>
                            </div>
                            <div class="col-6">
                                <div class="stat-item text-center">
                                    <h3 class="text-info">{{ top_players[0][3] if top_players else '0' }}</h3>
<<<<<<< HEAD
                                    <p class="text-muted mb-0">Top RPG</p>
=======
                                    <p class="text-muted mb-0">Top Rebounds Per Game</p>
>>>>>>> c9f047e2
                                </div>
                            </div>
                        </div>
                        
                        <hr>
                        
                        <div class="text-center">
                            <h5>MVP Winner</h5>
                            {% if top_players %}
                            <div class="winner-display">
                                <div class="avatar avatar-lg mx-auto mb-2">
                                    <div class="avatar-content bg-warning text-dark">
                                        {{ top_players[0][0][:2].upper() }}
                                    </div>
                                </div>
                                <h4 class="text-warning">{{ top_players[0][0] }}</h4>
                                <p class="text-muted">{{ top_players[0][1] }}</p>
                            </div>
                            {% else %}
                            <p class="text-muted">No data available</p>
                            {% endif %}
                        </div>
                    </div>
                </div>
            </div>
        </div>
    </div>
    
    {% else %}
    <!-- No Rankings Available -->
    <div class="row">
        <div class="col-12">
            <div class="card">
                <div class="card-body text-center py-5">
                    <i class="bi bi-calculator display-1 text-muted"></i>
                    <h3 class="mt-3">No MVP Rankings Available</h3>
                    <p class="text-muted">MVP rankings haven't been calculated for season {{ season }} yet.</p>
                    
                    <div class="mt-4">
                        <a href="{{ url_for('calculate_mvp', season=season) }}" class="btn btn-primary btn-lg">
                            <i class="bi bi-calculator"></i> Calculate MVP Rankings
                        </a>
                        <a href="{{ url_for('data_management') }}" class="btn btn-outline-secondary btn-lg">
                            <i class="bi bi-arrow-left"></i> Back to Data Management
                        </a>
                    </div>
                </div>
            </div>
        </div>
    </div>
    {% endif %}
</div>
{% endblock %}

{% block extra_css %}
<style>
.mvp-card {
    border: 2px solid #e9ecef;
    transition: all 0.3s ease;
    position: relative;
    overflow: hidden;
}

.mvp-card:hover {
    transform: translateY(-5px);
    box-shadow: 0 10px 25px rgba(0,0,0,0.1);
}

.mvp-card.rank-1 {
    border-color: #ffd700;
    background: linear-gradient(135deg, #fff9e6 0%, #ffffff 100%);
}

.mvp-card.rank-2 {
    border-color: #c0c0c0;
    background: linear-gradient(135deg, #f8f9fa 0%, #ffffff 100%);
}

.mvp-card.rank-3 {
    border-color: #cd7f32;
    background: linear-gradient(135deg, #fff5e6 0%, #ffffff 100%);
}

.mvp-rank-badge {
    position: absolute;
    top: 15px;
    right: 15px;
    font-size: 1.5em;
}

.rank-number {
    font-weight: bold;
    margin-left: 5px;
}

.player-avatar .avatar-content {
    width: 80px;
    height: 80px;
    font-size: 24px;
}

.player-name {
    margin-bottom: 5px;
    font-weight: 700;
}

.team-name {
    font-size: 1.1em;
    margin-bottom: 20px;
}

.mvp-score {
    background: rgba(0,123,255,0.1);
    border-radius: 10px;
    padding: 15px;
    margin: 20px 0;
}

.score-value {
    font-weight: 800;
    color: #007bff;
    margin-bottom: 5px;
}

.score-label {
    color: #6c757d;
    font-size: 0.9em;
    margin-bottom: 0;
}

.player-stats {
    background: #f8f9fa;
    border-radius: 8px;
    padding: 15px;
}

.rank-cell {
    display: flex;
    align-items: center;
    font-size: 1.1em;
}

.mvp-score-cell {
    position: relative;
}

.score-bar {
    width: 100%;
    height: 4px;
    background: #e9ecef;
    border-radius: 2px;
    margin-top: 5px;
    overflow: hidden;
}

.score-fill {
    height: 100%;
    background: linear-gradient(90deg, #007bff, #0056b3);
    transition: width 0.3s ease;
}

.criteria-item {
    margin-bottom: 15px;
}

.criteria-item .progress {
    height: 8px;
}

.stat-item h3 {
    font-weight: 700;
}

.winner-display .avatar-content {
    width: 60px;
    height: 60px;
    font-size: 20px;
    border: 3px solid #ffd700;
}

@media (max-width: 768px) {
    .mvp-card {
        margin-bottom: 20px;
    }
    
    .player-avatar .avatar-content {
        width: 60px;
        height: 60px;
        font-size: 18px;
    }
    
    .mvp-rank-badge {
        position: static;
        margin-bottom: 10px;
    }
}

#mvpTable tbody tr:hover {
    background-color: #f8f9fa;
}

.table-warning {
    background-color: rgba(255, 193, 7, 0.1) !important;
}
</style>
{% endblock %}

{% block extra_js %}
<script>
document.addEventListener('DOMContentLoaded', function() {
    // Animate score bars
    const scoreFills = document.querySelectorAll('.score-fill');
    scoreFills.forEach(fill => {
        const targetWidth = fill.getAttribute('data-width') + '%';
        fill.style.width = '0%';
        setTimeout(() => {
            fill.style.width = targetWidth;
        }, 500);
    });
    
    // Add click handlers for table rows
    const tableRows = document.querySelectorAll('#mvpTable tbody tr');
    tableRows.forEach(row => {
        row.addEventListener('click', function() {
            const playerName = this.querySelector('h6').textContent;
            alert(`Player details for ${playerName} will be available in the next update.`);
        });
        
        row.style.cursor = 'pointer';
    });
    
    // Tooltip for criteria weights
    const criteriaItems = document.querySelectorAll('.criteria-item');
    criteriaItems.forEach(item => {
        item.title = 'Click for detailed explanation of this criteria';
        item.style.cursor = 'help';
    });
});

// Print functionality
function printRankings() {
    window.print();
}

// Share functionality
function shareRankings() {
    if (navigator.share) {
        navigator.share({
            title: `NBA MVP Rankings {{ season }}`,
            text: `Check out the MVP rankings for NBA season {{ season }}`,
            url: window.location.href
        });
    } else {
        // Fallback - copy to clipboard
        navigator.clipboard.writeText(window.location.href);
        alert('Rankings URL copied to clipboard!');
    }
}
</script>
{% endblock %}
<|MERGE_RESOLUTION|>--- conflicted
+++ resolved
@@ -1,604 +1,553 @@
-{% extends "base.html" %}
-
-{% block title %}MVP Rankings {{ season }} - NBA MVP Decision Support System{% endblock %}
-
-{% block content %}
-<div class="page-heading">
-    <div class="page-title">
-        <div class="row">
-            <div class="col-12 col-md-6 order-md-1 order-last">
-                <h3>MVP Rankings - Season {{ season }}</h3>
-                <p class="text-subtitle text-muted">Top NBA MVP candidates based on weighted criteria analysis</p>
-            </div>
-            <div class="col-12 col-md-6 order-md-2 order-first">
-                <nav aria-label="breadcrumb" class="breadcrumb-header float-start float-lg-end">
-                    <ol class="breadcrumb">
-                        <li class="breadcrumb-item"><a href="{{ url_for('index') }}">Dashboard</a></li>
-                        <li class="breadcrumb-item"><a href="{{ url_for('data_management') }}">Data Management</a></li>
-                        <li class="breadcrumb-item active" aria-current="page">MVP Rankings {{ season }}</li>
-                    </ol>
-                </nav>
-<<<<<<< HEAD
-            </div>
-        </div>
-    </div>
-</div>
-<div class="page-content">
-=======
-            </div>        </div>
-    </div>
-</div>
-<div class="page-content">    <!-- Basketball Terms Explanation -->
-    <div class="row mb-4">
-        <div class="col-12">
-            <div class="alert alert-info" role="alert">
-                <h5 class="alert-heading"><i class="bi bi-info-circle-fill me-2"></i>Basketball Terms Guide</h5>
-                <div class="terms-grid">
-                    <div>
-                        <p class="mb-1"><strong>Points Per Game:</strong> Rata-rata poin yang dicetak pemain per pertandingan</p>
-                        <p class="mb-1"><strong>Rebounds Per Game:</strong> Rata-rata rebound (mengambil bola pantul) per pertandingan</p>
-                        <p class="mb-1"><strong>Assists Per Game:</strong> Rata-rata assist (umpan untuk poin) per pertandingan</p>
-                    </div>
-                    <div>
-                        <p class="mb-1"><strong>Steals Per Game:</strong> Rata-rata steal (mencuri bola) per pertandingan</p>
-                        <p class="mb-1"><strong>Blocks Per Game:</strong> Rata-rata block (blokir tembakan) per pertandingan</p>
-                        <p class="mb-1"><strong>MVP Score:</strong> Skor keseluruhan berdasarkan kriteria MVP</p>
-                    </div>
-                </div>
-                <button type="button" class="btn-close btn-close-sm" data-bs-dismiss="alert" aria-label="Close" style="position: absolute; top: 15px; right: 15px;"></button>
-            </div>
-        </div>
-    </div>
-    
->>>>>>> c9f047e2
-    {% if top_players %}
-    <!-- Top 3 MVP Candidates -->
-    <div class="row mb-4">
-        {% for i in range(3) %}
-            {% if top_players[i] %}
-            {% set player = top_players[i] %}
-            <div class="col-12 col-md-4">
-                <div class="card mvp-card rank-{{ i + 1 }}">
-                    <div class="card-body text-center">
-                        <div class="mvp-rank-badge">
-                            {% if i == 0 %}
-                                <i class="bi bi-trophy-fill text-warning"></i>
-                            {% elif i == 1 %}
-                                <i class="bi bi-award-fill text-secondary"></i>
-                            {% else %}
-                                <i class="bi bi-award text-warning"></i>
-                            {% endif %}
-                            <span class="rank-number">#{{ i + 1 }}</span>
-                        </div>
-                        
-                        <div class="player-avatar mb-3">
-                            <div class="avatar avatar-xl">
-                                <div class="avatar-content bg-primary text-white">
-                                    {{ player[0][:2].upper() }}
-                                </div>
-                            </div>
-                        </div>
-                        
-                        <h4 class="player-name">{{ player[0] }}</h4>
-                        <p class="team-name text-muted">{{ player[1] }}</p>
-                        
-                        <div class="mvp-score">
-                            <h2 class="score-value">{{ "%.4f"|format(player[7]) }}</h2>
-                            <p class="score-label">MVP Score</p>
-                        </div>
-<<<<<<< HEAD
-                        
-                        <div class="player-stats mt-3">
-                            <div class="row text-center">
-                                <div class="col-4">
-                                    <strong>{{ player[2] }}</strong>
-                                    <small class="d-block text-muted">PPG</small>
-                                </div>
-                                <div class="col-4">
-                                    <strong>{{ player[3] }}</strong>
-                                    <small class="d-block text-muted">RPG</small>
-                                </div>
-                                <div class="col-4">
-                                    <strong>{{ player[4] }}</strong>
-                                    <small class="d-block text-muted">APG</small>
-=======
-                          <div class="player-stats mt-3">
-                            <div class="row text-center">
-                                <div class="col-4">
-                                    <strong>{{ player[2] }}</strong>
-                                    <small class="d-block text-muted">Points Per Game</small>
-                                </div>
-                                <div class="col-4">
-                                    <strong>{{ player[3] }}</strong>
-                                    <small class="d-block text-muted">Rebounds Per Game</small>
-                                </div>
-                                <div class="col-4">
-                                    <strong>{{ player[4] }}</strong>
-                                    <small class="d-block text-muted">Assists Per Game</small>
->>>>>>> c9f047e2
-                                </div>
-                            </div>
-                        </div>
-                    </div>
-                </div>
-            </div>
-            {% endif %}
-        {% endfor %}
-    </div>
-    
-    <!-- Complete Rankings Table -->
-    <div class="row">
-        <div class="col-12">
-            <div class="card">
-                <div class="card-header d-flex justify-content-between align-items-center">
-                    <h4 class="card-title">Complete MVP Rankings</h4>
-                    <div>
-                        <a href="{{ url_for('export_rankings', season=season) }}" class="btn btn-outline-primary">
-                            <i class="bi bi-file-earmark-pdf-fill"></i> Export PDF
-                        </a>
-                        <a href="{{ url_for('calculate_mvp', season=season) }}" class="btn btn-primary">
-                            <i class="bi bi-arrow-clockwise"></i> Recalculate
-                        </a>
-                    </div>
-                </div>
-                <div class="card-body">
-                    <div class="table-responsive">
-<<<<<<< HEAD
-                        <table class="table table-hover" id="mvpTable">
-                            <thead>
-=======
-                        <table class="table table-hover" id="mvpTable">                            <thead>
->>>>>>> c9f047e2
-                                <tr>
-                                    <th>Rank</th>
-                                    <th>Player</th>
-                                    <th>Team</th>
-<<<<<<< HEAD
-                                    <th>Points</th>
-                                    <th>Rebounds</th>
-                                    <th>Assists</th>
-                                    <th>Steals</th>
-                                    <th>Blocks</th>
-=======
-                                    <th>Points Per Game</th>
-                                    <th>Rebounds Per Game</th>
-                                    <th>Assists Per Game</th>
-                                    <th>Steals Per Game</th>
-                                    <th>Blocks Per Game</th>
->>>>>>> c9f047e2
-                                    <th>MVP Score</th>
-                                </tr>
-                            </thead>
-                            <tbody>
-                                {% for player in top_players %}
-                                <tr class="{% if loop.index <= 3 %}table-warning{% endif %}">
-                                    <td>
-                                        <div class="rank-cell">
-                                            {% if loop.index == 1 %}
-                                                <i class="bi bi-trophy-fill text-warning me-2"></i>
-                                            {% elif loop.index == 2 %}
-                                                <i class="bi bi-award-fill text-secondary me-2"></i>
-                                            {% elif loop.index == 3 %}
-                                                <i class="bi bi-award text-warning me-2"></i>
-                                            {% endif %}
-                                            <strong>#{{ loop.index }}</strong>
-                                        </div>
-                                    </td>
-                                    <td>
-                                        <div class="d-flex align-items-center">
-                                            <div class="avatar avatar-sm me-3">
-                                                <div class="avatar-content bg-primary text-white">
-                                                    {{ player[0][:2].upper() }}
-                                                </div>
-                                            </div>
-                                            <div>
-                                                <h6 class="mb-0">{{ player[0] }}</h6>
-                                            </div>
-                                        </div>
-                                    </td>
-                                    <td>
-                                        <span class="badge bg-secondary">{{ player[1] }}</span>
-                                    </td>
-                                    <td><strong>{{ player[2] }}</strong></td>
-                                    <td><strong>{{ player[3] }}</strong></td>
-                                    <td><strong>{{ player[4] }}</strong></td>
-                                    <td><strong>{{ player[5] }}</strong></td>
-                                    <td><strong>{{ player[6] }}</strong></td>
-                                    <td>
-                                        <div class="mvp-score-cell">
-                                            <strong class="text-primary">{{ "%.4f"|format(player[7]) }}</strong>
-                                            <div class="score-bar">
-                                                <div class="score-fill" data-width="{{ (player[7] / top_players[0][7] * 100)|round }}"></div>
-                                            </div>
-                                        </div>
-                                    </td>
-                                </tr>
-                                {% endfor %}
-                            </tbody>
-                        </table>
-                    </div>
-                </div>
-            </div>
-        </div>
-    </div>
-    
-    <!-- Criteria Weights Information -->
-    <div class="row">
-        <div class="col-12 col-lg-6">
-            <div class="card">
-                <div class="card-header">
-                    <h4 class="card-title">MVP Criteria Weights</h4>
-                </div>
-                <div class="card-body">
-                    <div class="criteria-list">
-                        <div class="criteria-item">
-                            <div class="d-flex justify-content-between align-items-center">
-                                <span>Team Performance</span>
-                                <strong>50%</strong>
-                            </div>
-                            <div class="progress mb-2">
-                                <div class="progress-bar bg-primary" style="width: 50%"></div>
-                            </div>
-                        </div>
-                        
-                        <div class="criteria-item">
-                            <div class="d-flex justify-content-between align-items-center">
-                                <span>Turnovers (Cost)</span>
-                                <strong>25%</strong>
-                            </div>
-                            <div class="progress mb-2">
-                                <div class="progress-bar bg-warning" style="width: 25%"></div>
-                            </div>
-                        </div>
-                        
-                        <div class="criteria-item">
-                            <div class="d-flex justify-content-between align-items-center">
-                                <span>Points</span>
-                                <strong>15%</strong>
-                            </div>
-                            <div class="progress mb-2">
-                                <div class="progress-bar bg-success" style="width: 15%"></div>
-                            </div>
-                        </div>
-                        
-                        <div class="criteria-item">
-                            <div class="d-flex justify-content-between align-items-center">
-                                <span>Rebounds</span>
-                                <strong>15%</strong>
-                            </div>
-                            <div class="progress mb-2">
-                                <div class="progress-bar bg-info" style="width: 15%"></div>
-                            </div>
-                        </div>
-                        
-                        <div class="criteria-item">
-                            <div class="d-flex justify-content-between align-items-center">
-                                <span>Assists</span>
-                                <strong>15%</strong>
-                            </div>
-                            <div class="progress mb-2">
-                                <div class="progress-bar bg-secondary" style="width: 15%"></div>
-                            </div>
-                        </div>
-                        
-                        <div class="criteria-item">
-                            <div class="d-flex justify-content-between align-items-center">
-                                <span>Steals</span>
-                                <strong>15%</strong>
-                            </div>
-                            <div class="progress mb-2">
-                                <div class="progress-bar bg-dark" style="width: 15%"></div>
-                            </div>
-                        </div>
-                    </div>
-                </div>
-            </div>
-        </div>
-        
-        <div class="col-12 col-lg-6">
-            <div class="card">
-                <div class="card-header">
-                    <h4 class="card-title">Season {{ season }} Statistics</h4>
-                </div>
-                <div class="card-body">
-                    <div class="stat-summary">
-                        <div class="row">
-                            <div class="col-6">
-                                <div class="stat-item text-center">
-                                    <h3 class="text-primary">{{ top_players|length }}</h3>
-                                    <p class="text-muted mb-0">Total Candidates</p>
-                                </div>
-                            </div>
-                            <div class="col-6">
-                                <div class="stat-item text-center">
-                                    <h3 class="text-success">{{ "%.4f"|format(top_players[0][7]) if top_players else '0' }}</h3>
-                                    <p class="text-muted mb-0">Highest Score</p>
-                                </div>
-                            </div>
-                        </div>
-                        
-                        <hr>
-<<<<<<< HEAD
-                        
-                        <div class="row">
-                            <div class="col-6">
-                                <div class="stat-item text-center">
-                                    <h3 class="text-warning">{{ top_players[0][2] if top_players else '0' }}</h3>
-                                    <p class="text-muted mb-0">Top PPG</p>
-=======
-                          <div class="row">
-                            <div class="col-6">
-                                <div class="stat-item text-center">
-                                    <h3 class="text-warning">{{ top_players[0][2] if top_players else '0' }}</h3>
-                                    <p class="text-muted mb-0">Top Points Per Game</p>
->>>>>>> c9f047e2
-                                </div>
-                            </div>
-                            <div class="col-6">
-                                <div class="stat-item text-center">
-                                    <h3 class="text-info">{{ top_players[0][3] if top_players else '0' }}</h3>
-<<<<<<< HEAD
-                                    <p class="text-muted mb-0">Top RPG</p>
-=======
-                                    <p class="text-muted mb-0">Top Rebounds Per Game</p>
->>>>>>> c9f047e2
-                                </div>
-                            </div>
-                        </div>
-                        
-                        <hr>
-                        
-                        <div class="text-center">
-                            <h5>MVP Winner</h5>
-                            {% if top_players %}
-                            <div class="winner-display">
-                                <div class="avatar avatar-lg mx-auto mb-2">
-                                    <div class="avatar-content bg-warning text-dark">
-                                        {{ top_players[0][0][:2].upper() }}
-                                    </div>
-                                </div>
-                                <h4 class="text-warning">{{ top_players[0][0] }}</h4>
-                                <p class="text-muted">{{ top_players[0][1] }}</p>
-                            </div>
-                            {% else %}
-                            <p class="text-muted">No data available</p>
-                            {% endif %}
-                        </div>
-                    </div>
-                </div>
-            </div>
-        </div>
-    </div>
-    
-    {% else %}
-    <!-- No Rankings Available -->
-    <div class="row">
-        <div class="col-12">
-            <div class="card">
-                <div class="card-body text-center py-5">
-                    <i class="bi bi-calculator display-1 text-muted"></i>
-                    <h3 class="mt-3">No MVP Rankings Available</h3>
-                    <p class="text-muted">MVP rankings haven't been calculated for season {{ season }} yet.</p>
-                    
-                    <div class="mt-4">
-                        <a href="{{ url_for('calculate_mvp', season=season) }}" class="btn btn-primary btn-lg">
-                            <i class="bi bi-calculator"></i> Calculate MVP Rankings
-                        </a>
-                        <a href="{{ url_for('data_management') }}" class="btn btn-outline-secondary btn-lg">
-                            <i class="bi bi-arrow-left"></i> Back to Data Management
-                        </a>
-                    </div>
-                </div>
-            </div>
-        </div>
-    </div>
-    {% endif %}
-</div>
-{% endblock %}
-
-{% block extra_css %}
-<style>
-.mvp-card {
-    border: 2px solid #e9ecef;
-    transition: all 0.3s ease;
-    position: relative;
-    overflow: hidden;
-}
-
-.mvp-card:hover {
-    transform: translateY(-5px);
-    box-shadow: 0 10px 25px rgba(0,0,0,0.1);
-}
-
-.mvp-card.rank-1 {
-    border-color: #ffd700;
-    background: linear-gradient(135deg, #fff9e6 0%, #ffffff 100%);
-}
-
-.mvp-card.rank-2 {
-    border-color: #c0c0c0;
-    background: linear-gradient(135deg, #f8f9fa 0%, #ffffff 100%);
-}
-
-.mvp-card.rank-3 {
-    border-color: #cd7f32;
-    background: linear-gradient(135deg, #fff5e6 0%, #ffffff 100%);
-}
-
-.mvp-rank-badge {
-    position: absolute;
-    top: 15px;
-    right: 15px;
-    font-size: 1.5em;
-}
-
-.rank-number {
-    font-weight: bold;
-    margin-left: 5px;
-}
-
-.player-avatar .avatar-content {
-    width: 80px;
-    height: 80px;
-    font-size: 24px;
-}
-
-.player-name {
-    margin-bottom: 5px;
-    font-weight: 700;
-}
-
-.team-name {
-    font-size: 1.1em;
-    margin-bottom: 20px;
-}
-
-.mvp-score {
-    background: rgba(0,123,255,0.1);
-    border-radius: 10px;
-    padding: 15px;
-    margin: 20px 0;
-}
-
-.score-value {
-    font-weight: 800;
-    color: #007bff;
-    margin-bottom: 5px;
-}
-
-.score-label {
-    color: #6c757d;
-    font-size: 0.9em;
-    margin-bottom: 0;
-}
-
-.player-stats {
-    background: #f8f9fa;
-    border-radius: 8px;
-    padding: 15px;
-}
-
-.rank-cell {
-    display: flex;
-    align-items: center;
-    font-size: 1.1em;
-}
-
-.mvp-score-cell {
-    position: relative;
-}
-
-.score-bar {
-    width: 100%;
-    height: 4px;
-    background: #e9ecef;
-    border-radius: 2px;
-    margin-top: 5px;
-    overflow: hidden;
-}
-
-.score-fill {
-    height: 100%;
-    background: linear-gradient(90deg, #007bff, #0056b3);
-    transition: width 0.3s ease;
-}
-
-.criteria-item {
-    margin-bottom: 15px;
-}
-
-.criteria-item .progress {
-    height: 8px;
-}
-
-.stat-item h3 {
-    font-weight: 700;
-}
-
-.winner-display .avatar-content {
-    width: 60px;
-    height: 60px;
-    font-size: 20px;
-    border: 3px solid #ffd700;
-}
-
-@media (max-width: 768px) {
-    .mvp-card {
-        margin-bottom: 20px;
-    }
-    
-    .player-avatar .avatar-content {
-        width: 60px;
-        height: 60px;
-        font-size: 18px;
-    }
-    
-    .mvp-rank-badge {
-        position: static;
-        margin-bottom: 10px;
-    }
-}
-
-#mvpTable tbody tr:hover {
-    background-color: #f8f9fa;
-}
-
-.table-warning {
-    background-color: rgba(255, 193, 7, 0.1) !important;
-}
-</style>
-{% endblock %}
-
-{% block extra_js %}
-<script>
-document.addEventListener('DOMContentLoaded', function() {
-    // Animate score bars
-    const scoreFills = document.querySelectorAll('.score-fill');
-    scoreFills.forEach(fill => {
-        const targetWidth = fill.getAttribute('data-width') + '%';
-        fill.style.width = '0%';
-        setTimeout(() => {
-            fill.style.width = targetWidth;
-        }, 500);
-    });
-    
-    // Add click handlers for table rows
-    const tableRows = document.querySelectorAll('#mvpTable tbody tr');
-    tableRows.forEach(row => {
-        row.addEventListener('click', function() {
-            const playerName = this.querySelector('h6').textContent;
-            alert(`Player details for ${playerName} will be available in the next update.`);
-        });
-        
-        row.style.cursor = 'pointer';
-    });
-    
-    // Tooltip for criteria weights
-    const criteriaItems = document.querySelectorAll('.criteria-item');
-    criteriaItems.forEach(item => {
-        item.title = 'Click for detailed explanation of this criteria';
-        item.style.cursor = 'help';
-    });
-});
-
-// Print functionality
-function printRankings() {
-    window.print();
-}
-
-// Share functionality
-function shareRankings() {
-    if (navigator.share) {
-        navigator.share({
-            title: `NBA MVP Rankings {{ season }}`,
-            text: `Check out the MVP rankings for NBA season {{ season }}`,
-            url: window.location.href
-        });
-    } else {
-        // Fallback - copy to clipboard
-        navigator.clipboard.writeText(window.location.href);
-        alert('Rankings URL copied to clipboard!');
-    }
-}
-</script>
-{% endblock %}
+{% extends "base.html" %}
+
+{% block title %}MVP Rankings {{ season }} - NBA MVP Decision Support System{% endblock %}
+
+{% block content %}
+<div class="page-heading">
+    <div class="page-title">
+        <div class="row">
+            <div class="col-12 col-md-6 order-md-1 order-last">
+                <h3>MVP Rankings - Season {{ season }}</h3>
+                <p class="text-subtitle text-muted">Top NBA MVP candidates based on weighted criteria analysis</p>
+            </div>
+            <div class="col-12 col-md-6 order-md-2 order-first">
+                <nav aria-label="breadcrumb" class="breadcrumb-header float-start float-lg-end">
+                    <ol class="breadcrumb">
+                        <li class="breadcrumb-item"><a href="{{ url_for('index') }}">Dashboard</a></li>
+                        <li class="breadcrumb-item"><a href="{{ url_for('data_management') }}">Data Management</a></li>
+                        <li class="breadcrumb-item active" aria-current="page">MVP Rankings {{ season }}</li>
+                    </ol>
+                </nav>
+            </div>        </div>
+    </div>
+</div>
+<div class="page-content">    <!-- Basketball Terms Explanation -->
+    <div class="row mb-4">
+        <div class="col-12">
+            <div class="alert alert-info" role="alert">
+                <h5 class="alert-heading"><i class="bi bi-info-circle-fill me-2"></i>Basketball Terms Guide</h5>
+                <div class="terms-grid">
+                    <div>
+                        <p class="mb-1"><strong>Points Per Game:</strong> Rata-rata poin yang dicetak pemain per pertandingan</p>
+                        <p class="mb-1"><strong>Rebounds Per Game:</strong> Rata-rata rebound (mengambil bola pantul) per pertandingan</p>
+                        <p class="mb-1"><strong>Assists Per Game:</strong> Rata-rata assist (umpan untuk poin) per pertandingan</p>
+                    </div>
+                    <div>
+                        <p class="mb-1"><strong>Steals Per Game:</strong> Rata-rata steal (mencuri bola) per pertandingan</p>
+                        <p class="mb-1"><strong>Blocks Per Game:</strong> Rata-rata block (blokir tembakan) per pertandingan</p>
+                        <p class="mb-1"><strong>MVP Score:</strong> Skor keseluruhan berdasarkan kriteria MVP</p>
+                    </div>
+                </div>
+                <button type="button" class="btn-close btn-close-sm" data-bs-dismiss="alert" aria-label="Close" style="position: absolute; top: 15px; right: 15px;"></button>
+            </div>
+        </div>
+    </div>
+    
+    {% if top_players %}
+    <!-- Top 3 MVP Candidates -->
+    <div class="row mb-4">
+        {% for i in range(3) %}
+            {% if top_players[i] %}
+            {% set player = top_players[i] %}
+            <div class="col-12 col-md-4">
+                <div class="card mvp-card rank-{{ i + 1 }}">
+                    <div class="card-body text-center">
+                        <div class="mvp-rank-badge">
+                            {% if i == 0 %}
+                                <i class="bi bi-trophy-fill text-warning"></i>
+                            {% elif i == 1 %}
+                                <i class="bi bi-award-fill text-secondary"></i>
+                            {% else %}
+                                <i class="bi bi-award text-warning"></i>
+                            {% endif %}
+                            <span class="rank-number">#{{ i + 1 }}</span>
+                        </div>
+                        
+                        <div class="player-avatar mb-3">
+                            <div class="avatar avatar-xl">
+                                <div class="avatar-content bg-primary text-white">
+                                    {{ player[0][:2].upper() }}
+                                </div>
+                            </div>
+                        </div>
+                        
+                        <h4 class="player-name">{{ player[0] }}</h4>
+                        <p class="team-name text-muted">{{ player[1] }}</p>
+                        
+                        <div class="mvp-score">
+                            <h2 class="score-value">{{ "%.4f"|format(player[7]) }}</h2>
+                            <p class="score-label">MVP Score</p>
+                        </div>
+                          <div class="player-stats mt-3">
+                            <div class="row text-center">
+                                <div class="col-4">
+                                    <strong>{{ player[2] }}</strong>
+                                    <small class="d-block text-muted">Points Per Game</small>
+                                </div>
+                                <div class="col-4">
+                                    <strong>{{ player[3] }}</strong>
+                                    <small class="d-block text-muted">Rebounds Per Game</small>
+                                </div>
+                                <div class="col-4">
+                                    <strong>{{ player[4] }}</strong>
+                                    <small class="d-block text-muted">Assists Per Game</small>
+                                </div>
+                            </div>
+                        </div>
+                    </div>
+                </div>
+            </div>
+            {% endif %}
+        {% endfor %}
+    </div>
+    
+    <!-- Complete Rankings Table -->
+    <div class="row">
+        <div class="col-12">
+            <div class="card">
+                <div class="card-header d-flex justify-content-between align-items-center">
+                    <h4 class="card-title">Complete MVP Rankings</h4>
+                    <div>
+                        <a href="{{ url_for('export_rankings', season=season) }}" class="btn btn-outline-primary">
+                            <i class="bi bi-file-earmark-pdf-fill"></i> Export PDF
+                        </a>
+                        <a href="{{ url_for('calculate_mvp', season=season) }}" class="btn btn-primary">
+                            <i class="bi bi-arrow-clockwise"></i> Recalculate
+                        </a>
+                    </div>
+                </div>
+                <div class="card-body">
+                    <div class="table-responsive">
+                        <table class="table table-hover" id="mvpTable">                            <thead>
+                                <tr>
+                                    <th>Rank</th>
+                                    <th>Player</th>
+                                    <th>Team</th>
+                                    <th>Points Per Game</th>
+                                    <th>Rebounds Per Game</th>
+                                    <th>Assists Per Game</th>
+                                    <th>Steals Per Game</th>
+                                    <th>Blocks Per Game</th>
+                                    <th>MVP Score</th>
+                                </tr>
+                            </thead>
+                            <tbody>
+                                {% for player in top_players %}
+                                <tr class="{% if loop.index <= 3 %}table-warning{% endif %}">
+                                    <td>
+                                        <div class="rank-cell">
+                                            {% if loop.index == 1 %}
+                                                <i class="bi bi-trophy-fill text-warning me-2"></i>
+                                            {% elif loop.index == 2 %}
+                                                <i class="bi bi-award-fill text-secondary me-2"></i>
+                                            {% elif loop.index == 3 %}
+                                                <i class="bi bi-award text-warning me-2"></i>
+                                            {% endif %}
+                                            <strong>#{{ loop.index }}</strong>
+                                        </div>
+                                    </td>
+                                    <td>
+                                        <div class="d-flex align-items-center">
+                                            <div class="avatar avatar-sm me-3">
+                                                <div class="avatar-content bg-primary text-white">
+                                                    {{ player[0][:2].upper() }}
+                                                </div>
+                                            </div>
+                                            <div>
+                                                <h6 class="mb-0">{{ player[0] }}</h6>
+                                            </div>
+                                        </div>
+                                    </td>
+                                    <td>
+                                        <span class="badge bg-secondary">{{ player[1] }}</span>
+                                    </td>
+                                    <td><strong>{{ player[2] }}</strong></td>
+                                    <td><strong>{{ player[3] }}</strong></td>
+                                    <td><strong>{{ player[4] }}</strong></td>
+                                    <td><strong>{{ player[5] }}</strong></td>
+                                    <td><strong>{{ player[6] }}</strong></td>
+                                    <td>
+                                        <div class="mvp-score-cell">
+                                            <strong class="text-primary">{{ "%.4f"|format(player[7]) }}</strong>
+                                            <div class="score-bar">
+                                                <div class="score-fill" data-width="{{ (player[7] / top_players[0][7] * 100)|round }}"></div>
+                                            </div>
+                                        </div>
+                                    </td>
+                                </tr>
+                                {% endfor %}
+                            </tbody>
+                        </table>
+                    </div>
+                </div>
+            </div>
+        </div>
+    </div>
+    
+    <!-- Criteria Weights Information -->
+    <div class="row">
+        <div class="col-12 col-lg-6">
+            <div class="card">
+                <div class="card-header">
+                    <h4 class="card-title">MVP Criteria Weights</h4>
+                </div>
+                <div class="card-body">
+                    <div class="criteria-list">
+                        <div class="criteria-item">
+                            <div class="d-flex justify-content-between align-items-center">
+                                <span>Team Performance</span>
+                                <strong>50%</strong>
+                            </div>
+                            <div class="progress mb-2">
+                                <div class="progress-bar bg-primary" style="width: 50%"></div>
+                            </div>
+                        </div>
+                        
+                        <div class="criteria-item">
+                            <div class="d-flex justify-content-between align-items-center">
+                                <span>Turnovers (Cost)</span>
+                                <strong>25%</strong>
+                            </div>
+                            <div class="progress mb-2">
+                                <div class="progress-bar bg-warning" style="width: 25%"></div>
+                            </div>
+                        </div>
+                        
+                        <div class="criteria-item">
+                            <div class="d-flex justify-content-between align-items-center">
+                                <span>Points</span>
+                                <strong>15%</strong>
+                            </div>
+                            <div class="progress mb-2">
+                                <div class="progress-bar bg-success" style="width: 15%"></div>
+                            </div>
+                        </div>
+                        
+                        <div class="criteria-item">
+                            <div class="d-flex justify-content-between align-items-center">
+                                <span>Rebounds</span>
+                                <strong>15%</strong>
+                            </div>
+                            <div class="progress mb-2">
+                                <div class="progress-bar bg-info" style="width: 15%"></div>
+                            </div>
+                        </div>
+                        
+                        <div class="criteria-item">
+                            <div class="d-flex justify-content-between align-items-center">
+                                <span>Assists</span>
+                                <strong>15%</strong>
+                            </div>
+                            <div class="progress mb-2">
+                                <div class="progress-bar bg-secondary" style="width: 15%"></div>
+                            </div>
+                        </div>
+                        
+                        <div class="criteria-item">
+                            <div class="d-flex justify-content-between align-items-center">
+                                <span>Steals</span>
+                                <strong>15%</strong>
+                            </div>
+                            <div class="progress mb-2">
+                                <div class="progress-bar bg-dark" style="width: 15%"></div>
+                            </div>
+                        </div>
+                    </div>
+                </div>
+            </div>
+        </div>
+        
+        <div class="col-12 col-lg-6">
+            <div class="card">
+                <div class="card-header">
+                    <h4 class="card-title">Season {{ season }} Statistics</h4>
+                </div>
+                <div class="card-body">
+                    <div class="stat-summary">
+                        <div class="row">
+                            <div class="col-6">
+                                <div class="stat-item text-center">
+                                    <h3 class="text-primary">{{ top_players|length }}</h3>
+                                    <p class="text-muted mb-0">Total Candidates</p>
+                                </div>
+                            </div>
+                            <div class="col-6">
+                                <div class="stat-item text-center">
+                                    <h3 class="text-success">{{ "%.4f"|format(top_players[0][7]) if top_players else '0' }}</h3>
+                                    <p class="text-muted mb-0">Highest Score</p>
+                                </div>
+                            </div>
+                        </div>
+                        
+                        <hr>
+                          <div class="row">
+                            <div class="col-6">
+                                <div class="stat-item text-center">
+                                    <h3 class="text-warning">{{ top_players[0][2] if top_players else '0' }}</h3>
+                                    <p class="text-muted mb-0">Top Points Per Game</p>
+                                </div>
+                            </div>
+                            <div class="col-6">
+                                <div class="stat-item text-center">
+                                    <h3 class="text-info">{{ top_players[0][3] if top_players else '0' }}</h3>
+                                    <p class="text-muted mb-0">Top Rebounds Per Game</p>
+                                </div>
+                            </div>
+                        </div>
+                        
+                        <hr>
+                        
+                        <div class="text-center">
+                            <h5>MVP Winner</h5>
+                            {% if top_players %}
+                            <div class="winner-display">
+                                <div class="avatar avatar-lg mx-auto mb-2">
+                                    <div class="avatar-content bg-warning text-dark">
+                                        {{ top_players[0][0][:2].upper() }}
+                                    </div>
+                                </div>
+                                <h4 class="text-warning">{{ top_players[0][0] }}</h4>
+                                <p class="text-muted">{{ top_players[0][1] }}</p>
+                            </div>
+                            {% else %}
+                            <p class="text-muted">No data available</p>
+                            {% endif %}
+                        </div>
+                    </div>
+                </div>
+            </div>
+        </div>
+    </div>
+    
+    {% else %}
+    <!-- No Rankings Available -->
+    <div class="row">
+        <div class="col-12">
+            <div class="card">
+                <div class="card-body text-center py-5">
+                    <i class="bi bi-calculator display-1 text-muted"></i>
+                    <h3 class="mt-3">No MVP Rankings Available</h3>
+                    <p class="text-muted">MVP rankings haven't been calculated for season {{ season }} yet.</p>
+                    
+                    <div class="mt-4">
+                        <a href="{{ url_for('calculate_mvp', season=season) }}" class="btn btn-primary btn-lg">
+                            <i class="bi bi-calculator"></i> Calculate MVP Rankings
+                        </a>
+                        <a href="{{ url_for('data_management') }}" class="btn btn-outline-secondary btn-lg">
+                            <i class="bi bi-arrow-left"></i> Back to Data Management
+                        </a>
+                    </div>
+                </div>
+            </div>
+        </div>
+    </div>
+    {% endif %}
+</div>
+{% endblock %}
+
+{% block extra_css %}
+<style>
+.mvp-card {
+    border: 2px solid #e9ecef;
+    transition: all 0.3s ease;
+    position: relative;
+    overflow: hidden;
+}
+
+.mvp-card:hover {
+    transform: translateY(-5px);
+    box-shadow: 0 10px 25px rgba(0,0,0,0.1);
+}
+
+.mvp-card.rank-1 {
+    border-color: #ffd700;
+    background: linear-gradient(135deg, #fff9e6 0%, #ffffff 100%);
+}
+
+.mvp-card.rank-2 {
+    border-color: #c0c0c0;
+    background: linear-gradient(135deg, #f8f9fa 0%, #ffffff 100%);
+}
+
+.mvp-card.rank-3 {
+    border-color: #cd7f32;
+    background: linear-gradient(135deg, #fff5e6 0%, #ffffff 100%);
+}
+
+.mvp-rank-badge {
+    position: absolute;
+    top: 15px;
+    right: 15px;
+    font-size: 1.5em;
+}
+
+.rank-number {
+    font-weight: bold;
+    margin-left: 5px;
+}
+
+.player-avatar .avatar-content {
+    width: 80px;
+    height: 80px;
+    font-size: 24px;
+}
+
+.player-name {
+    margin-bottom: 5px;
+    font-weight: 700;
+}
+
+.team-name {
+    font-size: 1.1em;
+    margin-bottom: 20px;
+}
+
+.mvp-score {
+    background: rgba(0,123,255,0.1);
+    border-radius: 10px;
+    padding: 15px;
+    margin: 20px 0;
+}
+
+.score-value {
+    font-weight: 800;
+    color: #007bff;
+    margin-bottom: 5px;
+}
+
+.score-label {
+    color: #6c757d;
+    font-size: 0.9em;
+    margin-bottom: 0;
+}
+
+.player-stats {
+    background: #f8f9fa;
+    border-radius: 8px;
+    padding: 15px;
+}
+
+.rank-cell {
+    display: flex;
+    align-items: center;
+    font-size: 1.1em;
+}
+
+.mvp-score-cell {
+    position: relative;
+}
+
+.score-bar {
+    width: 100%;
+    height: 4px;
+    background: #e9ecef;
+    border-radius: 2px;
+    margin-top: 5px;
+    overflow: hidden;
+}
+
+.score-fill {
+    height: 100%;
+    background: linear-gradient(90deg, #007bff, #0056b3);
+    transition: width 0.3s ease;
+}
+
+.criteria-item {
+    margin-bottom: 15px;
+}
+
+.criteria-item .progress {
+    height: 8px;
+}
+
+.stat-item h3 {
+    font-weight: 700;
+}
+
+.winner-display .avatar-content {
+    width: 60px;
+    height: 60px;
+    font-size: 20px;
+    border: 3px solid #ffd700;
+}
+
+@media (max-width: 768px) {
+    .mvp-card {
+        margin-bottom: 20px;
+    }
+    
+    .player-avatar .avatar-content {
+        width: 60px;
+        height: 60px;
+        font-size: 18px;
+    }
+    
+    .mvp-rank-badge {
+        position: static;
+        margin-bottom: 10px;
+    }
+}
+
+#mvpTable tbody tr:hover {
+    background-color: #f8f9fa;
+}
+
+.table-warning {
+    background-color: rgba(255, 193, 7, 0.1) !important;
+}
+</style>
+{% endblock %}
+
+{% block extra_js %}
+<script>
+document.addEventListener('DOMContentLoaded', function() {
+    // Animate score bars
+    const scoreFills = document.querySelectorAll('.score-fill');
+    scoreFills.forEach(fill => {
+        const targetWidth = fill.getAttribute('data-width') + '%';
+        fill.style.width = '0%';
+        setTimeout(() => {
+            fill.style.width = targetWidth;
+        }, 500);
+    });
+    
+    // Add click handlers for table rows
+    const tableRows = document.querySelectorAll('#mvpTable tbody tr');
+    tableRows.forEach(row => {
+        row.addEventListener('click', function() {
+            const playerName = this.querySelector('h6').textContent;
+            alert(`Player details for ${playerName} will be available in the next update.`);
+        });
+        
+        row.style.cursor = 'pointer';
+    });
+    
+    // Tooltip for criteria weights
+    const criteriaItems = document.querySelectorAll('.criteria-item');
+    criteriaItems.forEach(item => {
+        item.title = 'Click for detailed explanation of this criteria';
+        item.style.cursor = 'help';
+    });
+});
+
+// Print functionality
+function printRankings() {
+    window.print();
+}
+
+// Share functionality
+function shareRankings() {
+    if (navigator.share) {
+        navigator.share({
+            title: `NBA MVP Rankings {{ season }}`,
+            text: `Check out the MVP rankings for NBA season {{ season }}`,
+            url: window.location.href
+        });
+    } else {
+        // Fallback - copy to clipboard
+        navigator.clipboard.writeText(window.location.href);
+        alert('Rankings URL copied to clipboard!');
+    }
+}
+</script>
+{% endblock %}