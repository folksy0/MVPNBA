{% extends "base.html" %}

{% block title %}Upload Data - NBA MVP Decision Support System{% endblock %}

{% block content %}
<div class="page-heading">
    <div class="page-title">
        <div class="row">
            <div class="col-12 col-md-6 order-md-1 order-last">
                <h3>Upload NBA Data</h3>
                <p class="text-subtitle text-muted">Upload CSV files containing NBA player statistics</p>
            </div>
            <div class="col-12 col-md-6 order-md-2 order-first">
                <nav aria-label="breadcrumb" class="breadcrumb-header float-start float-lg-end">
                    <ol class="breadcrumb">
                        <li class="breadcrumb-item"><a href="{{ url_for('index') }}">Dashboard</a></li>
                        <li class="breadcrumb-item active" aria-current="page">Upload Data</li>
                    </ol>
                </nav>
            </div>
        </div>
    </div>
</div>

<div class="page-content">
    <div class="row">
        <div class="col-12 col-lg-8">
            <div class="card">
                <div class="card-header">
                    <h4 class="card-title">CSV File Upload</h4>
                </div>
                <div class="card-body">
                    <form action="{{ url_for('upload_csv') }}" method="post" enctype="multipart/form-data" id="uploadForm">
                        <div class="mb-3">
                            <label for="file" class="form-label">Select CSV File</label>
                            <input type="file" class="form-control" id="file" name="file" accept=".csv" required>
                            <div class="form-text">Select a CSV file containing NBA player statistics data.</div>
                        </div>
                        
                        <div class="mb-3">
                            <div class="alert alert-info">
                                <h6 class="alert-heading">File Requirements:</h6>
                                <ul class="mb-0">
                                    <li>File format: CSV (.csv)</li>
                                    <li>Maximum file size: 16MB</li>
                                    <li>Required columns: Player Name, Team, Games, Minutes, FG%, Points, Rebounds, Assists, Steals, Blocks, Turnovers, Personal Fouls, Season Year</li>
                                    <li>Data should be from basketball-reference.com format</li>
                                </ul>
                            </div>
                        </div>
                        
                        <div class="d-grid gap-2">
                            <button type="submit" class="btn btn-primary btn-lg" id="uploadBtn">
                                <i class="bi bi-cloud-upload-fill"></i> Upload File
                            </button>
                        </div>
                    </form>
                    
                    <!-- Progress Bar -->
                    <div id="uploadProgress" class="mt-3" style="display: none;">
                        <div class="progress">
                            <div class="progress-bar progress-bar-striped progress-bar-animated" role="progressbar" style="width: 0%"></div>
                        </div>
                        <p class="mt-2 mb-0" id="progressText">Uploading...</p>
                    </div>
                </div>
            </div>
            
            <!-- Drag and Drop Area -->
            <div class="card">
                <div class="card-header">
                    <h4 class="card-title">Drag & Drop Upload</h4>
                </div>
                <div class="card-body">
                    <div id="dropZone" class="drop-zone">
                        <div class="text-center">
                            <i class="bi bi-cloud-upload display-1 text-muted"></i>
                            <h5 class="mt-3">Drag and drop your CSV file here</h5>
                            <p class="text-muted">or click to browse files</p>
                            <input type="file" id="dropZoneFile" accept=".csv" style="display: none;">
                        </div>
                    </div>
                </div>
            </div>
        </div>
        
        <!-- Sidebar with instructions -->
        <div class="col-12 col-lg-4">
            <div class="card">
                <div class="card-header">
                    <h4 class="card-title">CSV Format Guide</h4>
<<<<<<< HEAD
                </div>
                <div class="card-body">
=======
                </div>                <div class="card-body">
>>>>>>> c9f047e2
                    <h6>Required Columns:</h6>
                    <div class="table-responsive">
                        <table class="table table-sm">
                            <thead>
                                <tr>
                                    <th>Column</th>
                                    <th>Type</th>
<<<<<<< HEAD
                                </tr>
                            </thead>
                            <tbody>
                                <tr><td>Player Name</td><td>Text</td></tr>
                                <tr><td>Team</td><td>Text</td></tr>
                                <tr><td>Games</td><td>Number</td></tr>
                                <tr><td>Minutes</td><td>Number</td></tr>
                                <tr><td>FG%</td><td>Decimal</td></tr>
                                <tr><td>Points</td><td>Number</td></tr>
                                <tr><td>Rebounds</td><td>Number</td></tr>
                                <tr><td>Assists</td><td>Number</td></tr>
                                <tr><td>Steals</td><td>Number</td></tr>
                                <tr><td>Blocks</td><td>Number</td></tr>
                                <tr><td>Turnovers</td><td>Number</td></tr>
                                <tr><td>Personal Fouls</td><td>Number</td></tr>
                                <tr><td>Season Year</td><td>Number</td></tr>
=======
                                    <th>Description</th>
                                </tr>
                            </thead>
                            <tbody>
                                <tr><td>Player Name</td><td>Text</td><td>Nama pemain</td></tr>
                                <tr><td>Team</td><td>Text</td><td>Tim/franchise</td></tr>
                                <tr><td>Games</td><td>Number</td><td>Jumlah pertandingan</td></tr>
                                <tr><td>Minutes</td><td>Number</td><td>Rata-rata menit bermain</td></tr>
                                <tr><td>FG%</td><td>Decimal</td><td>Field Goal % (persentase tembakan berhasil)</td></tr>
                                <tr><td>Points</td><td>Number</td><td>Rata-rata poin per pertandingan</td></tr>
                                <tr><td>Rebounds</td><td>Number</td><td>Rata-rata rebound (ambil bola pantul) per pertandingan</td></tr>
                                <tr><td>Assists</td><td>Number</td><td>Rata-rata assist (umpan poin) per pertandingan</td></tr>
                                <tr><td>Steals</td><td>Number</td><td>Rata-rata steal (curi bola) per pertandingan</td></tr>
                                <tr><td>Blocks</td><td>Number</td><td>Rata-rata block (blokir tembakan) per pertandingan</td></tr>
                                <tr><td>Turnovers</td><td>Number</td><td>Rata-rata turnover (kehilangan bola) per pertandingan</td></tr>
                                <tr><td>Personal Fouls</td><td>Number</td><td>Rata-rata pelanggaran per pertandingan</td></tr>
                                <tr><td>Season Year</td><td>Number</td><td>Tahun musim (contoh: 2024)</td></tr>
>>>>>>> c9f047e2
                            </tbody>
                        </table>
                    </div>
                </div>
            </div>
            
            <div class="card">
                <div class="card-header">
                    <h4 class="card-title">Sample Data</h4>
                </div>
                <div class="card-body">
                    <p class="text-muted">Example CSV format:</p>
                    <pre class="bg-light p-3 rounded"><code>Player Name,Team,Games,Minutes,FG%,Points,Rebounds,Assists,Steals,Blocks,Turnovers,Personal Fouls,Season Year
LeBron James,LAL,72,35.2,0.525,25.3,7.4,7.1,1.6,0.6,3.9,1.5,2023
Stephen Curry,GSW,64,32.7,0.427,29.5,6.1,6.3,0.9,0.8,3.2,2.0,2023</code></pre>
                    
                    <div class="mt-3">
                        <a href="#" class="btn btn-outline-primary btn-sm" id="downloadSample">
                            <i class="bi bi-download"></i> Download Sample CSV
                        </a>
                    </div>
                </div>
            </div>
        </div>
    </div>
</div>
{% endblock %}

{% block extra_css %}
<style>
.drop-zone {
    border: 2px dashed #ddd;
    border-radius: 10px;
    padding: 40px;
    text-align: center;
    cursor: pointer;
    transition: all 0.3s ease;
}

.drop-zone:hover {
    border-color: #007bff;
    background-color: #f8f9fa;
}

.drop-zone.dragover {
    border-color: #007bff;
    background-color: #e3f2fd;
}

.drop-zone.error {
    border-color: #dc3545;
    background-color: #f8d7da;
}

.drop-zone.success {
    border-color: #28a745;
    background-color: #d4edda;
}
</style>
{% endblock %}

{% block extra_js %}
<script>
document.addEventListener('DOMContentLoaded', function() {
    const dropZone = document.getElementById('dropZone');
    const dropZoneFile = document.getElementById('dropZoneFile');
    const uploadForm = document.getElementById('uploadForm');
    const fileInput = document.getElementById('file');
    const uploadBtn = document.getElementById('uploadBtn');
    const uploadProgress = document.getElementById('uploadProgress');
    const progressBar = uploadProgress.querySelector('.progress-bar');
    const progressText = document.getElementById('progressText');
    
    // Drag and drop functionality
    dropZone.addEventListener('click', () => dropZoneFile.click());
    dropZone.addEventListener('dragover', handleDragOver);
    dropZone.addEventListener('dragleave', handleDragLeave);
    dropZone.addEventListener('drop', handleDrop);
    
    dropZoneFile.addEventListener('change', function() {
        if (this.files.length > 0) {
            fileInput.files = this.files;
            showFileSelected(this.files[0]);
        }
    });
    
    fileInput.addEventListener('change', function() {
        if (this.files.length > 0) {
            showFileSelected(this.files[0]);
        }
    });
    
    function handleDragOver(e) {
        e.preventDefault();
        dropZone.classList.add('dragover');
    }
    
    function handleDragLeave(e) {
        e.preventDefault();
        dropZone.classList.remove('dragover');
    }
    
    function handleDrop(e) {
        e.preventDefault();
        dropZone.classList.remove('dragover');
        
        const files = e.dataTransfer.files;
        if (files.length > 0) {
            const file = files[0];
            if (file.type === 'text/csv' || file.name.endsWith('.csv')) {
                fileInput.files = files;
                showFileSelected(file);
            } else {
                showError('Please select a valid CSV file');
            }
        }
    }
    
    function showFileSelected(file) {
        dropZone.classList.add('success');
        dropZone.innerHTML = `
            <div class="text-center">
                <i class="bi bi-file-earmark-check display-1 text-success"></i>
                <h5 class="mt-3 text-success">File Selected</h5>
                <p class="text-muted">${file.name} (${formatFileSize(file.size)})</p>
                <button type="button" class="btn btn-sm btn-outline-secondary" onclick="resetDropZone()">Change File</button>
            </div>
        `;
    }
    
    function showError(message) {
        dropZone.classList.add('error');
        setTimeout(() => {
            dropZone.classList.remove('error');
        }, 3000);
        alert(message);
    }
    
    function formatFileSize(bytes) {
        if (bytes === 0) return '0 Bytes';
        const k = 1024;
        const sizes = ['Bytes', 'KB', 'MB', 'GB'];
        const i = Math.floor(Math.log(bytes) / Math.log(k));
        return parseFloat((bytes / Math.pow(k, i)).toFixed(2)) + ' ' + sizes[i];
    }
    
    window.resetDropZone = function() {
        dropZone.classList.remove('success', 'error');
        dropZone.innerHTML = `
            <div class="text-center">
                <i class="bi bi-cloud-upload display-1 text-muted"></i>
                <h5 class="mt-3">Drag and drop your CSV file here</h5>
                <p class="text-muted">or click to browse files</p>
            </div>
        `;
        fileInput.value = '';
        dropZoneFile.value = '';
    };
    
    // Form submission with progress
    uploadForm.addEventListener('submit', function(e) {
        if (fileInput.files.length === 0) {
            e.preventDefault();
            alert('Please select a file to upload');
            return;
        }
        
        // Show progress bar
        uploadBtn.disabled = true;
        uploadBtn.innerHTML = '<i class="spinner-border spinner-border-sm"></i> Uploading...';
        uploadProgress.style.display = 'block';
        
        // Simulate progress (since we can't track actual upload progress easily)
        let progress = 0;
        const interval = setInterval(() => {
            progress += Math.random() * 15;
            if (progress > 90) progress = 90;
            
            progressBar.style.width = progress + '%';
            progressText.textContent = `Uploading... ${Math.round(progress)}%`;
        }, 200);
        
        // Clear interval after 10 seconds (fallback)
        setTimeout(() => {
            clearInterval(interval);
        }, 10000);
    });
    
    // Download sample CSV
    document.getElementById('downloadSample').addEventListener('click', function(e) {
        e.preventDefault();
        
        const sampleData = `Player Name,Team,Games,Minutes,FG%,Points,Rebounds,Assists,Steals,Blocks,Turnovers,Personal Fouls,Season Year
LeBron James,LAL,72,35.2,0.525,25.3,7.4,7.1,1.6,0.6,3.9,1.5,2023
Stephen Curry,GSW,64,32.7,0.427,29.5,6.1,6.3,0.9,0.8,3.2,2.0,2023
Giannis Antetokounmpo,MIL,63,32.1,0.553,31.1,11.8,5.7,0.8,0.8,3.4,3.1,2023
Luka Doncic,DAL,66,36.2,0.454,32.4,8.6,8.0,1.4,0.5,4.5,2.4,2023
Jayson Tatum,BOS,74,36.9,0.466,30.1,8.8,4.6,1.1,0.7,2.9,2.3,2023`;
        
        const blob = new Blob([sampleData], { type: 'text/csv' });
        const url = window.URL.createObjectURL(blob);
        const a = document.createElement('a');
        a.href = url;
        a.download = 'nba_sample_data.csv';
        document.body.appendChild(a);
        a.click();
        document.body.removeChild(a);
        window.URL.revokeObjectURL(url);
    });
});
</script>
{% endblock %}
<|MERGE_RESOLUTION|>--- conflicted
+++ resolved
@@ -1,352 +1,328 @@
-{% extends "base.html" %}
-
-{% block title %}Upload Data - NBA MVP Decision Support System{% endblock %}
-
-{% block content %}
-<div class="page-heading">
-    <div class="page-title">
-        <div class="row">
-            <div class="col-12 col-md-6 order-md-1 order-last">
-                <h3>Upload NBA Data</h3>
-                <p class="text-subtitle text-muted">Upload CSV files containing NBA player statistics</p>
-            </div>
-            <div class="col-12 col-md-6 order-md-2 order-first">
-                <nav aria-label="breadcrumb" class="breadcrumb-header float-start float-lg-end">
-                    <ol class="breadcrumb">
-                        <li class="breadcrumb-item"><a href="{{ url_for('index') }}">Dashboard</a></li>
-                        <li class="breadcrumb-item active" aria-current="page">Upload Data</li>
-                    </ol>
-                </nav>
-            </div>
-        </div>
-    </div>
-</div>
-
-<div class="page-content">
-    <div class="row">
-        <div class="col-12 col-lg-8">
-            <div class="card">
-                <div class="card-header">
-                    <h4 class="card-title">CSV File Upload</h4>
-                </div>
-                <div class="card-body">
-                    <form action="{{ url_for('upload_csv') }}" method="post" enctype="multipart/form-data" id="uploadForm">
-                        <div class="mb-3">
-                            <label for="file" class="form-label">Select CSV File</label>
-                            <input type="file" class="form-control" id="file" name="file" accept=".csv" required>
-                            <div class="form-text">Select a CSV file containing NBA player statistics data.</div>
-                        </div>
-                        
-                        <div class="mb-3">
-                            <div class="alert alert-info">
-                                <h6 class="alert-heading">File Requirements:</h6>
-                                <ul class="mb-0">
-                                    <li>File format: CSV (.csv)</li>
-                                    <li>Maximum file size: 16MB</li>
-                                    <li>Required columns: Player Name, Team, Games, Minutes, FG%, Points, Rebounds, Assists, Steals, Blocks, Turnovers, Personal Fouls, Season Year</li>
-                                    <li>Data should be from basketball-reference.com format</li>
-                                </ul>
-                            </div>
-                        </div>
-                        
-                        <div class="d-grid gap-2">
-                            <button type="submit" class="btn btn-primary btn-lg" id="uploadBtn">
-                                <i class="bi bi-cloud-upload-fill"></i> Upload File
-                            </button>
-                        </div>
-                    </form>
-                    
-                    <!-- Progress Bar -->
-                    <div id="uploadProgress" class="mt-3" style="display: none;">
-                        <div class="progress">
-                            <div class="progress-bar progress-bar-striped progress-bar-animated" role="progressbar" style="width: 0%"></div>
-                        </div>
-                        <p class="mt-2 mb-0" id="progressText">Uploading...</p>
-                    </div>
-                </div>
-            </div>
-            
-            <!-- Drag and Drop Area -->
-            <div class="card">
-                <div class="card-header">
-                    <h4 class="card-title">Drag & Drop Upload</h4>
-                </div>
-                <div class="card-body">
-                    <div id="dropZone" class="drop-zone">
-                        <div class="text-center">
-                            <i class="bi bi-cloud-upload display-1 text-muted"></i>
-                            <h5 class="mt-3">Drag and drop your CSV file here</h5>
-                            <p class="text-muted">or click to browse files</p>
-                            <input type="file" id="dropZoneFile" accept=".csv" style="display: none;">
-                        </div>
-                    </div>
-                </div>
-            </div>
-        </div>
-        
-        <!-- Sidebar with instructions -->
-        <div class="col-12 col-lg-4">
-            <div class="card">
-                <div class="card-header">
-                    <h4 class="card-title">CSV Format Guide</h4>
-<<<<<<< HEAD
-                </div>
-                <div class="card-body">
-=======
-                </div>                <div class="card-body">
->>>>>>> c9f047e2
-                    <h6>Required Columns:</h6>
-                    <div class="table-responsive">
-                        <table class="table table-sm">
-                            <thead>
-                                <tr>
-                                    <th>Column</th>
-                                    <th>Type</th>
-<<<<<<< HEAD
-                                </tr>
-                            </thead>
-                            <tbody>
-                                <tr><td>Player Name</td><td>Text</td></tr>
-                                <tr><td>Team</td><td>Text</td></tr>
-                                <tr><td>Games</td><td>Number</td></tr>
-                                <tr><td>Minutes</td><td>Number</td></tr>
-                                <tr><td>FG%</td><td>Decimal</td></tr>
-                                <tr><td>Points</td><td>Number</td></tr>
-                                <tr><td>Rebounds</td><td>Number</td></tr>
-                                <tr><td>Assists</td><td>Number</td></tr>
-                                <tr><td>Steals</td><td>Number</td></tr>
-                                <tr><td>Blocks</td><td>Number</td></tr>
-                                <tr><td>Turnovers</td><td>Number</td></tr>
-                                <tr><td>Personal Fouls</td><td>Number</td></tr>
-                                <tr><td>Season Year</td><td>Number</td></tr>
-=======
-                                    <th>Description</th>
-                                </tr>
-                            </thead>
-                            <tbody>
-                                <tr><td>Player Name</td><td>Text</td><td>Nama pemain</td></tr>
-                                <tr><td>Team</td><td>Text</td><td>Tim/franchise</td></tr>
-                                <tr><td>Games</td><td>Number</td><td>Jumlah pertandingan</td></tr>
-                                <tr><td>Minutes</td><td>Number</td><td>Rata-rata menit bermain</td></tr>
-                                <tr><td>FG%</td><td>Decimal</td><td>Field Goal % (persentase tembakan berhasil)</td></tr>
-                                <tr><td>Points</td><td>Number</td><td>Rata-rata poin per pertandingan</td></tr>
-                                <tr><td>Rebounds</td><td>Number</td><td>Rata-rata rebound (ambil bola pantul) per pertandingan</td></tr>
-                                <tr><td>Assists</td><td>Number</td><td>Rata-rata assist (umpan poin) per pertandingan</td></tr>
-                                <tr><td>Steals</td><td>Number</td><td>Rata-rata steal (curi bola) per pertandingan</td></tr>
-                                <tr><td>Blocks</td><td>Number</td><td>Rata-rata block (blokir tembakan) per pertandingan</td></tr>
-                                <tr><td>Turnovers</td><td>Number</td><td>Rata-rata turnover (kehilangan bola) per pertandingan</td></tr>
-                                <tr><td>Personal Fouls</td><td>Number</td><td>Rata-rata pelanggaran per pertandingan</td></tr>
-                                <tr><td>Season Year</td><td>Number</td><td>Tahun musim (contoh: 2024)</td></tr>
->>>>>>> c9f047e2
-                            </tbody>
-                        </table>
-                    </div>
-                </div>
-            </div>
-            
-            <div class="card">
-                <div class="card-header">
-                    <h4 class="card-title">Sample Data</h4>
-                </div>
-                <div class="card-body">
-                    <p class="text-muted">Example CSV format:</p>
-                    <pre class="bg-light p-3 rounded"><code>Player Name,Team,Games,Minutes,FG%,Points,Rebounds,Assists,Steals,Blocks,Turnovers,Personal Fouls,Season Year
-LeBron James,LAL,72,35.2,0.525,25.3,7.4,7.1,1.6,0.6,3.9,1.5,2023
-Stephen Curry,GSW,64,32.7,0.427,29.5,6.1,6.3,0.9,0.8,3.2,2.0,2023</code></pre>
-                    
-                    <div class="mt-3">
-                        <a href="#" class="btn btn-outline-primary btn-sm" id="downloadSample">
-                            <i class="bi bi-download"></i> Download Sample CSV
-                        </a>
-                    </div>
-                </div>
-            </div>
-        </div>
-    </div>
-</div>
-{% endblock %}
-
-{% block extra_css %}
-<style>
-.drop-zone {
-    border: 2px dashed #ddd;
-    border-radius: 10px;
-    padding: 40px;
-    text-align: center;
-    cursor: pointer;
-    transition: all 0.3s ease;
-}
-
-.drop-zone:hover {
-    border-color: #007bff;
-    background-color: #f8f9fa;
-}
-
-.drop-zone.dragover {
-    border-color: #007bff;
-    background-color: #e3f2fd;
-}
-
-.drop-zone.error {
-    border-color: #dc3545;
-    background-color: #f8d7da;
-}
-
-.drop-zone.success {
-    border-color: #28a745;
-    background-color: #d4edda;
-}
-</style>
-{% endblock %}
-
-{% block extra_js %}
-<script>
-document.addEventListener('DOMContentLoaded', function() {
-    const dropZone = document.getElementById('dropZone');
-    const dropZoneFile = document.getElementById('dropZoneFile');
-    const uploadForm = document.getElementById('uploadForm');
-    const fileInput = document.getElementById('file');
-    const uploadBtn = document.getElementById('uploadBtn');
-    const uploadProgress = document.getElementById('uploadProgress');
-    const progressBar = uploadProgress.querySelector('.progress-bar');
-    const progressText = document.getElementById('progressText');
-    
-    // Drag and drop functionality
-    dropZone.addEventListener('click', () => dropZoneFile.click());
-    dropZone.addEventListener('dragover', handleDragOver);
-    dropZone.addEventListener('dragleave', handleDragLeave);
-    dropZone.addEventListener('drop', handleDrop);
-    
-    dropZoneFile.addEventListener('change', function() {
-        if (this.files.length > 0) {
-            fileInput.files = this.files;
-            showFileSelected(this.files[0]);
-        }
-    });
-    
-    fileInput.addEventListener('change', function() {
-        if (this.files.length > 0) {
-            showFileSelected(this.files[0]);
-        }
-    });
-    
-    function handleDragOver(e) {
-        e.preventDefault();
-        dropZone.classList.add('dragover');
-    }
-    
-    function handleDragLeave(e) {
-        e.preventDefault();
-        dropZone.classList.remove('dragover');
-    }
-    
-    function handleDrop(e) {
-        e.preventDefault();
-        dropZone.classList.remove('dragover');
-        
-        const files = e.dataTransfer.files;
-        if (files.length > 0) {
-            const file = files[0];
-            if (file.type === 'text/csv' || file.name.endsWith('.csv')) {
-                fileInput.files = files;
-                showFileSelected(file);
-            } else {
-                showError('Please select a valid CSV file');
-            }
-        }
-    }
-    
-    function showFileSelected(file) {
-        dropZone.classList.add('success');
-        dropZone.innerHTML = `
-            <div class="text-center">
-                <i class="bi bi-file-earmark-check display-1 text-success"></i>
-                <h5 class="mt-3 text-success">File Selected</h5>
-                <p class="text-muted">${file.name} (${formatFileSize(file.size)})</p>
-                <button type="button" class="btn btn-sm btn-outline-secondary" onclick="resetDropZone()">Change File</button>
-            </div>
-        `;
-    }
-    
-    function showError(message) {
-        dropZone.classList.add('error');
-        setTimeout(() => {
-            dropZone.classList.remove('error');
-        }, 3000);
-        alert(message);
-    }
-    
-    function formatFileSize(bytes) {
-        if (bytes === 0) return '0 Bytes';
-        const k = 1024;
-        const sizes = ['Bytes', 'KB', 'MB', 'GB'];
-        const i = Math.floor(Math.log(bytes) / Math.log(k));
-        return parseFloat((bytes / Math.pow(k, i)).toFixed(2)) + ' ' + sizes[i];
-    }
-    
-    window.resetDropZone = function() {
-        dropZone.classList.remove('success', 'error');
-        dropZone.innerHTML = `
-            <div class="text-center">
-                <i class="bi bi-cloud-upload display-1 text-muted"></i>
-                <h5 class="mt-3">Drag and drop your CSV file here</h5>
-                <p class="text-muted">or click to browse files</p>
-            </div>
-        `;
-        fileInput.value = '';
-        dropZoneFile.value = '';
-    };
-    
-    // Form submission with progress
-    uploadForm.addEventListener('submit', function(e) {
-        if (fileInput.files.length === 0) {
-            e.preventDefault();
-            alert('Please select a file to upload');
-            return;
-        }
-        
-        // Show progress bar
-        uploadBtn.disabled = true;
-        uploadBtn.innerHTML = '<i class="spinner-border spinner-border-sm"></i> Uploading...';
-        uploadProgress.style.display = 'block';
-        
-        // Simulate progress (since we can't track actual upload progress easily)
-        let progress = 0;
-        const interval = setInterval(() => {
-            progress += Math.random() * 15;
-            if (progress > 90) progress = 90;
-            
-            progressBar.style.width = progress + '%';
-            progressText.textContent = `Uploading... ${Math.round(progress)}%`;
-        }, 200);
-        
-        // Clear interval after 10 seconds (fallback)
-        setTimeout(() => {
-            clearInterval(interval);
-        }, 10000);
-    });
-    
-    // Download sample CSV
-    document.getElementById('downloadSample').addEventListener('click', function(e) {
-        e.preventDefault();
-        
-        const sampleData = `Player Name,Team,Games,Minutes,FG%,Points,Rebounds,Assists,Steals,Blocks,Turnovers,Personal Fouls,Season Year
-LeBron James,LAL,72,35.2,0.525,25.3,7.4,7.1,1.6,0.6,3.9,1.5,2023
-Stephen Curry,GSW,64,32.7,0.427,29.5,6.1,6.3,0.9,0.8,3.2,2.0,2023
-Giannis Antetokounmpo,MIL,63,32.1,0.553,31.1,11.8,5.7,0.8,0.8,3.4,3.1,2023
-Luka Doncic,DAL,66,36.2,0.454,32.4,8.6,8.0,1.4,0.5,4.5,2.4,2023
-Jayson Tatum,BOS,74,36.9,0.466,30.1,8.8,4.6,1.1,0.7,2.9,2.3,2023`;
-        
-        const blob = new Blob([sampleData], { type: 'text/csv' });
-        const url = window.URL.createObjectURL(blob);
-        const a = document.createElement('a');
-        a.href = url;
-        a.download = 'nba_sample_data.csv';
-        document.body.appendChild(a);
-        a.click();
-        document.body.removeChild(a);
-        window.URL.revokeObjectURL(url);
-    });
-});
-</script>
-{% endblock %}
+{% extends "base.html" %}
+
+{% block title %}Upload Data - NBA MVP Decision Support System{% endblock %}
+
+{% block content %}
+<div class="page-heading">
+    <div class="page-title">
+        <div class="row">
+            <div class="col-12 col-md-6 order-md-1 order-last">
+                <h3>Upload NBA Data</h3>
+                <p class="text-subtitle text-muted">Upload CSV files containing NBA player statistics</p>
+            </div>
+            <div class="col-12 col-md-6 order-md-2 order-first">
+                <nav aria-label="breadcrumb" class="breadcrumb-header float-start float-lg-end">
+                    <ol class="breadcrumb">
+                        <li class="breadcrumb-item"><a href="{{ url_for('index') }}">Dashboard</a></li>
+                        <li class="breadcrumb-item active" aria-current="page">Upload Data</li>
+                    </ol>
+                </nav>
+            </div>
+        </div>
+    </div>
+</div>
+
+<div class="page-content">
+    <div class="row">
+        <div class="col-12 col-lg-8">
+            <div class="card">
+                <div class="card-header">
+                    <h4 class="card-title">CSV File Upload</h4>
+                </div>
+                <div class="card-body">
+                    <form action="{{ url_for('upload_csv') }}" method="post" enctype="multipart/form-data" id="uploadForm">
+                        <div class="mb-3">
+                            <label for="file" class="form-label">Select CSV File</label>
+                            <input type="file" class="form-control" id="file" name="file" accept=".csv" required>
+                            <div class="form-text">Select a CSV file containing NBA player statistics data.</div>
+                        </div>
+                        
+                        <div class="mb-3">
+                            <div class="alert alert-info">
+                                <h6 class="alert-heading">File Requirements:</h6>
+                                <ul class="mb-0">
+                                    <li>File format: CSV (.csv)</li>
+                                    <li>Maximum file size: 16MB</li>
+                                    <li>Required columns: Player Name, Team, Games, Minutes, FG%, Points, Rebounds, Assists, Steals, Blocks, Turnovers, Personal Fouls, Season Year</li>
+                                    <li>Data should be from basketball-reference.com format</li>
+                                </ul>
+                            </div>
+                        </div>
+                        
+                        <div class="d-grid gap-2">
+                            <button type="submit" class="btn btn-primary btn-lg" id="uploadBtn">
+                                <i class="bi bi-cloud-upload-fill"></i> Upload File
+                            </button>
+                        </div>
+                    </form>
+                    
+                    <!-- Progress Bar -->
+                    <div id="uploadProgress" class="mt-3" style="display: none;">
+                        <div class="progress">
+                            <div class="progress-bar progress-bar-striped progress-bar-animated" role="progressbar" style="width: 0%"></div>
+                        </div>
+                        <p class="mt-2 mb-0" id="progressText">Uploading...</p>
+                    </div>
+                </div>
+            </div>
+            
+            <!-- Drag and Drop Area -->
+            <div class="card">
+                <div class="card-header">
+                    <h4 class="card-title">Drag & Drop Upload</h4>
+                </div>
+                <div class="card-body">
+                    <div id="dropZone" class="drop-zone">
+                        <div class="text-center">
+                            <i class="bi bi-cloud-upload display-1 text-muted"></i>
+                            <h5 class="mt-3">Drag and drop your CSV file here</h5>
+                            <p class="text-muted">or click to browse files</p>
+                            <input type="file" id="dropZoneFile" accept=".csv" style="display: none;">
+                        </div>
+                    </div>
+                </div>
+            </div>
+        </div>
+        
+        <!-- Sidebar with instructions -->
+        <div class="col-12 col-lg-4">
+            <div class="card">
+                <div class="card-header">
+                    <h4 class="card-title">CSV Format Guide</h4>
+                </div>                <div class="card-body">
+                    <h6>Required Columns:</h6>
+                    <div class="table-responsive">
+                        <table class="table table-sm">
+                            <thead>
+                                <tr>
+                                    <th>Column</th>
+                                    <th>Type</th>
+                                    <th>Description</th>
+                                </tr>
+                            </thead>
+                            <tbody>
+                                <tr><td>Player Name</td><td>Text</td><td>Nama pemain</td></tr>
+                                <tr><td>Team</td><td>Text</td><td>Tim/franchise</td></tr>
+                                <tr><td>Games</td><td>Number</td><td>Jumlah pertandingan</td></tr>
+                                <tr><td>Minutes</td><td>Number</td><td>Rata-rata menit bermain</td></tr>
+                                <tr><td>FG%</td><td>Decimal</td><td>Field Goal % (persentase tembakan berhasil)</td></tr>
+                                <tr><td>Points</td><td>Number</td><td>Rata-rata poin per pertandingan</td></tr>
+                                <tr><td>Rebounds</td><td>Number</td><td>Rata-rata rebound (ambil bola pantul) per pertandingan</td></tr>
+                                <tr><td>Assists</td><td>Number</td><td>Rata-rata assist (umpan poin) per pertandingan</td></tr>
+                                <tr><td>Steals</td><td>Number</td><td>Rata-rata steal (curi bola) per pertandingan</td></tr>
+                                <tr><td>Blocks</td><td>Number</td><td>Rata-rata block (blokir tembakan) per pertandingan</td></tr>
+                                <tr><td>Turnovers</td><td>Number</td><td>Rata-rata turnover (kehilangan bola) per pertandingan</td></tr>
+                                <tr><td>Personal Fouls</td><td>Number</td><td>Rata-rata pelanggaran per pertandingan</td></tr>
+                                <tr><td>Season Year</td><td>Number</td><td>Tahun musim (contoh: 2024)</td></tr>
+                            </tbody>
+                        </table>
+                    </div>
+                </div>
+            </div>
+            
+            <div class="card">
+                <div class="card-header">
+                    <h4 class="card-title">Sample Data</h4>
+                </div>
+                <div class="card-body">
+                    <p class="text-muted">Example CSV format:</p>
+                    <pre class="bg-light p-3 rounded"><code>Player Name,Team,Games,Minutes,FG%,Points,Rebounds,Assists,Steals,Blocks,Turnovers,Personal Fouls,Season Year
+LeBron James,LAL,72,35.2,0.525,25.3,7.4,7.1,1.6,0.6,3.9,1.5,2023
+Stephen Curry,GSW,64,32.7,0.427,29.5,6.1,6.3,0.9,0.8,3.2,2.0,2023</code></pre>
+                    
+                    <div class="mt-3">
+                        <a href="#" class="btn btn-outline-primary btn-sm" id="downloadSample">
+                            <i class="bi bi-download"></i> Download Sample CSV
+                        </a>
+                    </div>
+                </div>
+            </div>
+        </div>
+    </div>
+</div>
+{% endblock %}
+
+{% block extra_css %}
+<style>
+.drop-zone {
+    border: 2px dashed #ddd;
+    border-radius: 10px;
+    padding: 40px;
+    text-align: center;
+    cursor: pointer;
+    transition: all 0.3s ease;
+}
+
+.drop-zone:hover {
+    border-color: #007bff;
+    background-color: #f8f9fa;
+}
+
+.drop-zone.dragover {
+    border-color: #007bff;
+    background-color: #e3f2fd;
+}
+
+.drop-zone.error {
+    border-color: #dc3545;
+    background-color: #f8d7da;
+}
+
+.drop-zone.success {
+    border-color: #28a745;
+    background-color: #d4edda;
+}
+</style>
+{% endblock %}
+
+{% block extra_js %}
+<script>
+document.addEventListener('DOMContentLoaded', function() {
+    const dropZone = document.getElementById('dropZone');
+    const dropZoneFile = document.getElementById('dropZoneFile');
+    const uploadForm = document.getElementById('uploadForm');
+    const fileInput = document.getElementById('file');
+    const uploadBtn = document.getElementById('uploadBtn');
+    const uploadProgress = document.getElementById('uploadProgress');
+    const progressBar = uploadProgress.querySelector('.progress-bar');
+    const progressText = document.getElementById('progressText');
+    
+    // Drag and drop functionality
+    dropZone.addEventListener('click', () => dropZoneFile.click());
+    dropZone.addEventListener('dragover', handleDragOver);
+    dropZone.addEventListener('dragleave', handleDragLeave);
+    dropZone.addEventListener('drop', handleDrop);
+    
+    dropZoneFile.addEventListener('change', function() {
+        if (this.files.length > 0) {
+            fileInput.files = this.files;
+            showFileSelected(this.files[0]);
+        }
+    });
+    
+    fileInput.addEventListener('change', function() {
+        if (this.files.length > 0) {
+            showFileSelected(this.files[0]);
+        }
+    });
+    
+    function handleDragOver(e) {
+        e.preventDefault();
+        dropZone.classList.add('dragover');
+    }
+    
+    function handleDragLeave(e) {
+        e.preventDefault();
+        dropZone.classList.remove('dragover');
+    }
+    
+    function handleDrop(e) {
+        e.preventDefault();
+        dropZone.classList.remove('dragover');
+        
+        const files = e.dataTransfer.files;
+        if (files.length > 0) {
+            const file = files[0];
+            if (file.type === 'text/csv' || file.name.endsWith('.csv')) {
+                fileInput.files = files;
+                showFileSelected(file);
+            } else {
+                showError('Please select a valid CSV file');
+            }
+        }
+    }
+    
+    function showFileSelected(file) {
+        dropZone.classList.add('success');
+        dropZone.innerHTML = `
+            <div class="text-center">
+                <i class="bi bi-file-earmark-check display-1 text-success"></i>
+                <h5 class="mt-3 text-success">File Selected</h5>
+                <p class="text-muted">${file.name} (${formatFileSize(file.size)})</p>
+                <button type="button" class="btn btn-sm btn-outline-secondary" onclick="resetDropZone()">Change File</button>
+            </div>
+        `;
+    }
+    
+    function showError(message) {
+        dropZone.classList.add('error');
+        setTimeout(() => {
+            dropZone.classList.remove('error');
+        }, 3000);
+        alert(message);
+    }
+    
+    function formatFileSize(bytes) {
+        if (bytes === 0) return '0 Bytes';
+        const k = 1024;
+        const sizes = ['Bytes', 'KB', 'MB', 'GB'];
+        const i = Math.floor(Math.log(bytes) / Math.log(k));
+        return parseFloat((bytes / Math.pow(k, i)).toFixed(2)) + ' ' + sizes[i];
+    }
+    
+    window.resetDropZone = function() {
+        dropZone.classList.remove('success', 'error');
+        dropZone.innerHTML = `
+            <div class="text-center">
+                <i class="bi bi-cloud-upload display-1 text-muted"></i>
+                <h5 class="mt-3">Drag and drop your CSV file here</h5>
+                <p class="text-muted">or click to browse files</p>
+            </div>
+        `;
+        fileInput.value = '';
+        dropZoneFile.value = '';
+    };
+    
+    // Form submission with progress
+    uploadForm.addEventListener('submit', function(e) {
+        if (fileInput.files.length === 0) {
+            e.preventDefault();
+            alert('Please select a file to upload');
+            return;
+        }
+        
+        // Show progress bar
+        uploadBtn.disabled = true;
+        uploadBtn.innerHTML = '<i class="spinner-border spinner-border-sm"></i> Uploading...';
+        uploadProgress.style.display = 'block';
+        
+        // Simulate progress (since we can't track actual upload progress easily)
+        let progress = 0;
+        const interval = setInterval(() => {
+            progress += Math.random() * 15;
+            if (progress > 90) progress = 90;
+            
+            progressBar.style.width = progress + '%';
+            progressText.textContent = `Uploading... ${Math.round(progress)}%`;
+        }, 200);
+        
+        // Clear interval after 10 seconds (fallback)
+        setTimeout(() => {
+            clearInterval(interval);
+        }, 10000);
+    });
+    
+    // Download sample CSV
+    document.getElementById('downloadSample').addEventListener('click', function(e) {
+        e.preventDefault();
+        
+        const sampleData = `Player Name,Team,Games,Minutes,FG%,Points,Rebounds,Assists,Steals,Blocks,Turnovers,Personal Fouls,Season Year
+LeBron James,LAL,72,35.2,0.525,25.3,7.4,7.1,1.6,0.6,3.9,1.5,2023
+Stephen Curry,GSW,64,32.7,0.427,29.5,6.1,6.3,0.9,0.8,3.2,2.0,2023
+Giannis Antetokounmpo,MIL,63,32.1,0.553,31.1,11.8,5.7,0.8,0.8,3.4,3.1,2023
+Luka Doncic,DAL,66,36.2,0.454,32.4,8.6,8.0,1.4,0.5,4.5,2.4,2023
+Jayson Tatum,BOS,74,36.9,0.466,30.1,8.8,4.6,1.1,0.7,2.9,2.3,2023`;
+        
+        const blob = new Blob([sampleData], { type: 'text/csv' });
+        const url = window.URL.createObjectURL(blob);
+        const a = document.createElement('a');
+        a.href = url;
+        a.download = 'nba_sample_data.csv';
+        document.body.appendChild(a);
+        a.click();
+        document.body.removeChild(a);
+        window.URL.revokeObjectURL(url);
+    });
+});
+</script>
+{% endblock %}