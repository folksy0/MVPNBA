<!DOCTYPE html>
<html lang="en">

<head>
    <meta charset="UTF-8">
    <meta name="viewport" content="width=device-width, initial-scale=1.0">
    <title>{% block title %}NBA MVP Decision Support System{% endblock %}</title>
    
    <!-- Security Headers -->
    <meta http-equiv="X-Content-Type-Options" content="nosniff">
    <meta http-equiv="X-Frame-Options" content="DENY">
    <meta http-equiv="X-XSS-Protection" content="1; mode=block">
    <meta http-equiv="Content-Security-Policy" content="default-src 'self'; script-src 'self' 'unsafe-inline' cdn.jsdelivr.net; style-src 'self' 'unsafe-inline' cdn.jsdelivr.net; img-src 'self' data:; font-src 'self' cdn.jsdelivr.net;">
    
<<<<<<< HEAD
    <link rel="shortcut icon" href="{{ url_for('static', filename='assets/compiled/svg/favicon.svg') }}" type="image/x-icon">
    <link rel="stylesheet" href="{{ url_for('static', filename='assets/compiled/css/app.css') }}">
    <link rel="stylesheet" href="{{ url_for('static', filename='assets/compiled/css/app-dark.css') }}">
    <link rel="stylesheet" href="{{ url_for('static', filename='assets/compiled/css/iconly.css') }}">
=======
    <link rel="shortcut icon" href="{{ url_for('static', filename='assets/compiled/svg/favicon.svg') }}" type="image/x-icon">    <link rel="stylesheet" href="{{ url_for('static', filename='assets/compiled/css/app.css') }}">
    <link rel="stylesheet" href="{{ url_for('static', filename='assets/compiled/css/app-dark.css') }}">
    <link rel="stylesheet" href="{{ url_for('static', filename='assets/compiled/css/iconly.css') }}">
    
    <!-- Custom CSS for Basketball Terms -->
    <style>
        .basketball-terms-tooltip {
            position: relative;
            cursor: help;
            border-bottom: 1px dotted #007bff;
        }
        
        .basketball-terms-tooltip:hover::after {
            content: attr(data-tooltip);
            position: absolute;
            bottom: 100%;
            left: 50%;
            transform: translateX(-50%);
            background: #343a40;
            color: white;
            padding: 8px 12px;
            border-radius: 4px;
            font-size: 12px;
            white-space: nowrap;
            z-index: 9999;
            margin-bottom: 5px;
        }
        
        .basketball-terms-tooltip:hover::before {
            content: '';
            position: absolute;
            bottom: 100%;
            left: 50%;
            transform: translateX(-50%);
            border: 5px solid transparent;
            border-top-color: #343a40;
            margin-bottom: -5px;
        }
        
        .stats-card {
            transition: transform 0.2s;
        }
        
        .stats-card:hover {
            transform: translateY(-2px);
            box-shadow: 0 4px 8px rgba(0,0,0,0.1);
        }
        
        .alert-info .alert-heading {
            color: #0c63e4;
        }
        
        .terms-grid {
            display: grid;
            grid-template-columns: repeat(auto-fit, minmax(250px, 1fr));
            gap: 10px;
        }
    </style>
>>>>>>> c9f047e2
    {% block extra_css %}{% endblock %}
</head>

<body>
    <script src="{{ url_for('static', filename='assets/static/js/initTheme.js') }}"></script>
    <div id="app">
        <div id="sidebar">
            <div class="sidebar-wrapper active">
                <div class="sidebar-header position-relative">
                    <div class="d-flex justify-content-between align-items-center">
                        <div class="logo">
                            <a href="{{ url_for('index') }}">
                                <img src="{{ url_for('static', filename='assets/compiled/svg/logo.svg') }}" alt="Logo" srcset="">
                                <span class="ms-2 text-primary fw-bold">NBA MVP</span>
                            </a>
                        </div>
                        <div class="theme-toggle d-flex gap-2 align-items-center mt-2">
                            <svg xmlns="http://www.w3.org/2000/svg" xmlns:xlink="http://www.w3.org/1999/xlink" aria-hidden="true"
                                role="img" class="iconify iconify--system-uicons" width="20" height="20"
                                preserveAspectRatio="xMidYMid meet" viewBox="0 0 21 21">
                                <g fill="none" fill-rule="evenodd" stroke="currentColor" stroke-linecap="round"
                                    stroke-linejoin="round">
                                    <path
                                        d="M10.5 14.5c2.219 0 4-1.763 4-3.982a4.003 4.003 0 0 0-4-4.018c-2.219 0-4 1.781-4 4c0 2.219 1.781 4 4 4zM4.136 4.136L5.55 5.55m9.9 9.9l1.414 1.414M1.5 10.5h2m14 0h2M4.135 16.863L5.55 15.45m9.899-9.9l1.414-1.415M10.5 19.5v-2m0-14v-2"
                                        opacity=".3"></path>
                                    <g transform="translate(-210 -1)">
                                        <path d="M220.5 2.5v2m6.5.5l-1.5 1.5"></path>
                                        <circle cx="220.5" cy="11.5" r="4"></circle>
                                        <path d="m214 5l1.5 1.5m5 14v-2m6.5-.5l-1.5-1.5M214 18l1.5-1.5m-4-5h2m14 0h2"></path>
                                    </g>
                                </g>
                            </svg>
                            <div class="form-check form-switch fs-6">
                                <input class="form-check-input me-0" type="checkbox" id="toggle-dark" style="cursor: pointer">
                                <label class="form-check-label"></label>
                            </div>
                            <svg xmlns="http://www.w3.org/2000/svg" xmlns:xlink="http://www.w3.org/1999/xlink" aria-hidden="true"
                                role="img" class="iconify iconify--mdi" width="20" height="20" preserveAspectRatio="xMidYMid meet"
                                viewBox="0 0 24 24">
                                <path fill="currentColor"
                                    d="m17.75 4.09l-2.53 1.94l.91 3.06l-2.63-1.81l-2.63 1.81l.91-3.06l-2.53-1.94L12.44 4l1.06-3l1.06 3l3.19.09m3.5 6.91l-1.64 1.25l.59 1.98l-1.7-1.17l-1.7 1.17l.59-1.98L15.75 11l2.06-.05L18.5 9l.69 1.95l2.06.05m-2.28 4.95c.83-.08 1.72 1.1 1.19 1.85c-.32.45-.66.87-1.08 1.27C15.17 23 8.84 23 4.94 19.07c-3.91-3.9-3.91-10.24 0-14.14c.4-.4.82-.76 1.27-1.08c.75-.53 1.93.36 1.85 1.19c-.27 2.86.69 5.83 2.89 8.02a9.96 9.96 0 0 0 8.02 2.89m-1.64 2.02a12.08 12.08 0 0 1-7.8-3.47c-2.17-2.19-3.33-5-3.49-7.82c-2.81 3.14-2.7 7.96.31 10.98c3.02 3.01 7.84 3.12 10.98.31Z">
                                </path>
                            </svg>
                        </div>
                        <div class="sidebar-toggler x">
                            <a href="#" class="sidebar-hide d-xl-none d-block"><i class="bi bi-x bi-middle"></i></a>
                        </div>
                    </div>
                </div>                <div class="sidebar-menu">
                    <ul class="menu">
                        <!-- User Info Section -->
                        {% if session.get('user_id') %}
                        <li class="sidebar-title">
                            <div class="d-flex align-items-center">
                                <div class="avatar avatar-sm me-2">
                                    <div class="avatar-content bg-primary text-white">
                                        {{ session.get('username', 'U')[0].upper() }}
                                    </div>
                                </div>
                                <div>
                                    <span class="text-primary fw-bold">{{ session.get('username', 'User') }}</span>
                                    <br><small class="text-muted">{{ session.get('user_role', 'user').title() }}</small>
                                </div>
                            </div>
                        </li>
                        {% endif %}
                        
                        {% if session.get('user_role') == 'admin' %}
                        <!-- Admin Only Navigation -->
                        <li class="sidebar-title">Administration</li>
                        
                        <li class="sidebar-item {% if 'admin' in request.endpoint %}active{% endif %}">
                            <a href="{{ url_for('admin_dashboard') }}" class='sidebar-link'>
                                <i class="bi bi-shield-lock-fill"></i>
                                <span>Admin Dashboard</span>
                            </a>
                        </li>
                        
                        <li class="sidebar-title">Data Management</li>
                        
                        <li class="sidebar-item {% if request.endpoint == 'upload_page' %}active{% endif %}">
                            <a href="{{ url_for('upload_page') }}" class='sidebar-link'>
                                <i class="bi bi-cloud-upload-fill"></i>
                                <span>Upload Data</span>
                            </a>
                        </li>
                        
                        {% else %}
                        <!-- Regular User Navigation -->
                        <li class="sidebar-title">NBA MVP System</li>
                        
                        <li class="sidebar-item {% if request.endpoint in ['dashboard', 'index'] %}active{% endif %}">
                            <a href="{{ url_for('dashboard') }}" class='sidebar-link'>
                                <i class="bi bi-grid-fill"></i>
                                <span>Dashboard</span>
                            </a>
                        </li>
                        
                        <li class="sidebar-item {% if request.endpoint == 'upload_page' %}active{% endif %}">
                            <a href="{{ url_for('upload_page') }}" class='sidebar-link'>
                                <i class="bi bi-cloud-upload-fill"></i>
                                <span>Upload Data</span>
                            </a>
                        </li>
                        
                        <li class="sidebar-item {% if request.endpoint == 'data_management' %}active{% endif %}">
                            <a href="{{ url_for('data_management') }}" class='sidebar-link'>
                                <i class="bi bi-database-fill"></i>
                                <span>Data Management</span>
                            </a>
                        </li>
                        
                        <li class="sidebar-item has-sub {% if 'mvp' in request.endpoint %}active{% endif %}">
                            <a href="#" class='sidebar-link'>
                                <i class="bi bi-trophy-fill"></i>
                                <span>MVP Analysis</span>
                            </a>
                            <ul class="submenu">
                                <li class="submenu-item">
                                    <a href="#" class="submenu-link" onclick="selectSeason('mvp_rankings')">Rankings</a>
                                </li>
                                <li class="submenu-item">
                                    <a href="{{ url_for('player_comparison') }}" class="submenu-link">Player Comparison</a>
                                </li>
                            </ul>
                        </li>
                        
                        <li class="sidebar-title">Analytics</li>
                        
                        <li class="sidebar-item">
                            <a href="#" class='sidebar-link'>
                                <i class="bi bi-graph-up"></i>
                                <span>Statistics</span>
                            </a>
                        </li>
                        
                        <li class="sidebar-item">
                            <a href="#" class='sidebar-link'>
                                <i class="bi bi-file-earmark-pdf-fill"></i>
                                <span>Reports</span>
                            </a>
                        </li>
                        
                        <li class="sidebar-item {% if request.endpoint == 'upload_history' %}active{% endif %}">
                            <a href="{{ url_for('upload_history') }}" class='sidebar-link'>
                                <i class="bi bi-clock-history"></i>
                                <span>Upload History</span>
                            </a>
                        </li>
                        {% endif %}
                        
                        <!-- Logout Section -->
                        {% if session.get('user_id') %}
                        <li class="sidebar-title">Account</li>
                        <li class="sidebar-item">
                            <a href="{{ url_for('logout') }}" class='sidebar-link text-danger' 
                               onclick="return confirm('Are you sure you want to logout?')">
                                <i class="bi bi-box-arrow-right"></i>
                                <span>Logout</span>
                            </a>
                        </li>
                        {% endif %}
                    </ul>
                </div>
            </div>
        </div>
        
        <div id="main">
            {% with messages = get_flashed_messages(with_categories=true) %}
                {% if messages %}
                    <div class="flash-messages">
                        {% for category, message in messages %}
                            <div class="alert alert-{{ 'danger' if category == 'error' else 'success' }} alert-dismissible fade show" role="alert">
                                {{ message }}
                                <button type="button" class="btn-close" data-bs-dismiss="alert" aria-label="Close"></button>
                            </div>
                        {% endfor %}
                    </div>
                {% endif %}
            {% endwith %}
            
            {% block content %}{% endblock %}
        </div>
    </div>

    <!-- Core JS -->
    <script src="{{ url_for('static', filename='assets/static/js/components/dark.js') }}"></script>
    <script src="{{ url_for('static', filename='assets/extensions/perfect-scrollbar/perfect-scrollbar.min.js') }}"></script>
    <script src="{{ url_for('static', filename='assets/compiled/js/app.js') }}"></script>
    
    <!-- Bootstrap JS -->
<<<<<<< HEAD
    <script src="https://cdn.jsdelivr.net/npm/bootstrap@5.3.0/dist/js/bootstrap.bundle.min.js"></script>
    
    {% block extra_js %}{% endblock %}
    
    <script>        // Season selection for MVP rankings
        function selectSeason(endpoint) {
            var availableSeasons = [];
            {% if seasons %}
                availableSeasons = {{ seasons | tojson | safe }};
            {% endif %}
            
            if (availableSeasons.length === 0) {
                alert('No data available. Please upload CSV data first.');
                return;
            }
            
            var seasonOptions = availableSeasons.map(function(season) {
                return '<option value="' + season + '">' + season + '</option>';
            }).join('');
            
            if (confirm('Select a season for MVP rankings:')) {
                // Use a simple prompt for now, can be enhanced with modal
                var season = prompt('Enter season year:');
                if (season && availableSeasons.includes(parseInt(season))) {
                    window.location.href = '/' + endpoint + '/' + season;
                }
            }
        }
        
        // Auto-hide flash messages after 5 seconds
        setTimeout(() => {
            const alerts = document.querySelectorAll('.alert');
            alerts.forEach(alert => {
                if (alert.classList.contains('show')) {
                    alert.classList.remove('show');
                    setTimeout(() => alert.remove(), 150);
                }
            });
        }, 5000);
=======
    <script src="https://cdn.jsdelivr.net/npm/bootstrap@5.3.0/dist/js/bootstrap.bundle.min.js"></script>    {% block extra_js %}{% endblock %}
    
    <script type="text/javascript">
        // Auto-hide flash messages after 5 seconds
        document.addEventListener('DOMContentLoaded', function() {
            setTimeout(function() {
                var alerts = document.querySelectorAll('.alert');
                for (var i = 0; i < alerts.length; i++) {
                    var alert = alerts[i];
                    if (alert.classList.contains('show')) {
                        alert.classList.remove('show');
                        setTimeout(function(alertElement) {
                            return function() {
                                if (alertElement && alertElement.parentNode) {
                                    alertElement.remove();
                                }
                            };
                        }(alert), 150);
                    }
                }
            }, 5000);
        });
        
        // Simple season selection function
        function selectSeason(endpoint) {
            var season = prompt('Enter season year (e.g., 2024):');
            if (season && !isNaN(season)) {
                window.location.href = '/' + endpoint + '/' + season;
            } else if (season) {
                alert('Please enter a valid year.');
            }
        }
>>>>>>> c9f047e2
    </script>
</body>
</html>
<|MERGE_RESOLUTION|>--- conflicted
+++ resolved
@@ -1,347 +1,400 @@
-<!DOCTYPE html>
-<html lang="en">
-
-<head>
-    <meta charset="UTF-8">
-    <meta name="viewport" content="width=device-width, initial-scale=1.0">
-    <title>{% block title %}NBA MVP Decision Support System{% endblock %}</title>
-    
-    <!-- Security Headers -->
-    <meta http-equiv="X-Content-Type-Options" content="nosniff">
-    <meta http-equiv="X-Frame-Options" content="DENY">
-    <meta http-equiv="X-XSS-Protection" content="1; mode=block">
-    <meta http-equiv="Content-Security-Policy" content="default-src 'self'; script-src 'self' 'unsafe-inline' cdn.jsdelivr.net; style-src 'self' 'unsafe-inline' cdn.jsdelivr.net; img-src 'self' data:; font-src 'self' cdn.jsdelivr.net;">
-    
-<<<<<<< HEAD
-    <link rel="shortcut icon" href="{{ url_for('static', filename='assets/compiled/svg/favicon.svg') }}" type="image/x-icon">
-    <link rel="stylesheet" href="{{ url_for('static', filename='assets/compiled/css/app.css') }}">
-    <link rel="stylesheet" href="{{ url_for('static', filename='assets/compiled/css/app-dark.css') }}">
-    <link rel="stylesheet" href="{{ url_for('static', filename='assets/compiled/css/iconly.css') }}">
-=======
-    <link rel="shortcut icon" href="{{ url_for('static', filename='assets/compiled/svg/favicon.svg') }}" type="image/x-icon">    <link rel="stylesheet" href="{{ url_for('static', filename='assets/compiled/css/app.css') }}">
-    <link rel="stylesheet" href="{{ url_for('static', filename='assets/compiled/css/app-dark.css') }}">
-    <link rel="stylesheet" href="{{ url_for('static', filename='assets/compiled/css/iconly.css') }}">
-    
-    <!-- Custom CSS for Basketball Terms -->
-    <style>
-        .basketball-terms-tooltip {
-            position: relative;
-            cursor: help;
-            border-bottom: 1px dotted #007bff;
-        }
-        
-        .basketball-terms-tooltip:hover::after {
-            content: attr(data-tooltip);
-            position: absolute;
-            bottom: 100%;
-            left: 50%;
-            transform: translateX(-50%);
-            background: #343a40;
-            color: white;
-            padding: 8px 12px;
-            border-radius: 4px;
-            font-size: 12px;
-            white-space: nowrap;
-            z-index: 9999;
-            margin-bottom: 5px;
-        }
-        
-        .basketball-terms-tooltip:hover::before {
-            content: '';
-            position: absolute;
-            bottom: 100%;
-            left: 50%;
-            transform: translateX(-50%);
-            border: 5px solid transparent;
-            border-top-color: #343a40;
-            margin-bottom: -5px;
-        }
-        
-        .stats-card {
-            transition: transform 0.2s;
-        }
-        
-        .stats-card:hover {
-            transform: translateY(-2px);
-            box-shadow: 0 4px 8px rgba(0,0,0,0.1);
-        }
-        
-        .alert-info .alert-heading {
-            color: #0c63e4;
-        }
-        
-        .terms-grid {
-            display: grid;
-            grid-template-columns: repeat(auto-fit, minmax(250px, 1fr));
-            gap: 10px;
-        }
-    </style>
->>>>>>> c9f047e2
-    {% block extra_css %}{% endblock %}
-</head>
-
-<body>
-    <script src="{{ url_for('static', filename='assets/static/js/initTheme.js') }}"></script>
-    <div id="app">
-        <div id="sidebar">
-            <div class="sidebar-wrapper active">
-                <div class="sidebar-header position-relative">
-                    <div class="d-flex justify-content-between align-items-center">
-                        <div class="logo">
-                            <a href="{{ url_for('index') }}">
-                                <img src="{{ url_for('static', filename='assets/compiled/svg/logo.svg') }}" alt="Logo" srcset="">
-                                <span class="ms-2 text-primary fw-bold">NBA MVP</span>
-                            </a>
-                        </div>
-                        <div class="theme-toggle d-flex gap-2 align-items-center mt-2">
-                            <svg xmlns="http://www.w3.org/2000/svg" xmlns:xlink="http://www.w3.org/1999/xlink" aria-hidden="true"
-                                role="img" class="iconify iconify--system-uicons" width="20" height="20"
-                                preserveAspectRatio="xMidYMid meet" viewBox="0 0 21 21">
-                                <g fill="none" fill-rule="evenodd" stroke="currentColor" stroke-linecap="round"
-                                    stroke-linejoin="round">
-                                    <path
-                                        d="M10.5 14.5c2.219 0 4-1.763 4-3.982a4.003 4.003 0 0 0-4-4.018c-2.219 0-4 1.781-4 4c0 2.219 1.781 4 4 4zM4.136 4.136L5.55 5.55m9.9 9.9l1.414 1.414M1.5 10.5h2m14 0h2M4.135 16.863L5.55 15.45m9.899-9.9l1.414-1.415M10.5 19.5v-2m0-14v-2"
-                                        opacity=".3"></path>
-                                    <g transform="translate(-210 -1)">
-                                        <path d="M220.5 2.5v2m6.5.5l-1.5 1.5"></path>
-                                        <circle cx="220.5" cy="11.5" r="4"></circle>
-                                        <path d="m214 5l1.5 1.5m5 14v-2m6.5-.5l-1.5-1.5M214 18l1.5-1.5m-4-5h2m14 0h2"></path>
-                                    </g>
-                                </g>
-                            </svg>
-                            <div class="form-check form-switch fs-6">
-                                <input class="form-check-input me-0" type="checkbox" id="toggle-dark" style="cursor: pointer">
-                                <label class="form-check-label"></label>
-                            </div>
-                            <svg xmlns="http://www.w3.org/2000/svg" xmlns:xlink="http://www.w3.org/1999/xlink" aria-hidden="true"
-                                role="img" class="iconify iconify--mdi" width="20" height="20" preserveAspectRatio="xMidYMid meet"
-                                viewBox="0 0 24 24">
-                                <path fill="currentColor"
-                                    d="m17.75 4.09l-2.53 1.94l.91 3.06l-2.63-1.81l-2.63 1.81l.91-3.06l-2.53-1.94L12.44 4l1.06-3l1.06 3l3.19.09m3.5 6.91l-1.64 1.25l.59 1.98l-1.7-1.17l-1.7 1.17l.59-1.98L15.75 11l2.06-.05L18.5 9l.69 1.95l2.06.05m-2.28 4.95c.83-.08 1.72 1.1 1.19 1.85c-.32.45-.66.87-1.08 1.27C15.17 23 8.84 23 4.94 19.07c-3.91-3.9-3.91-10.24 0-14.14c.4-.4.82-.76 1.27-1.08c.75-.53 1.93.36 1.85 1.19c-.27 2.86.69 5.83 2.89 8.02a9.96 9.96 0 0 0 8.02 2.89m-1.64 2.02a12.08 12.08 0 0 1-7.8-3.47c-2.17-2.19-3.33-5-3.49-7.82c-2.81 3.14-2.7 7.96.31 10.98c3.02 3.01 7.84 3.12 10.98.31Z">
-                                </path>
-                            </svg>
-                        </div>
-                        <div class="sidebar-toggler x">
-                            <a href="#" class="sidebar-hide d-xl-none d-block"><i class="bi bi-x bi-middle"></i></a>
-                        </div>
-                    </div>
-                </div>                <div class="sidebar-menu">
-                    <ul class="menu">
-                        <!-- User Info Section -->
-                        {% if session.get('user_id') %}
-                        <li class="sidebar-title">
-                            <div class="d-flex align-items-center">
-                                <div class="avatar avatar-sm me-2">
-                                    <div class="avatar-content bg-primary text-white">
-                                        {{ session.get('username', 'U')[0].upper() }}
-                                    </div>
-                                </div>
-                                <div>
-                                    <span class="text-primary fw-bold">{{ session.get('username', 'User') }}</span>
-                                    <br><small class="text-muted">{{ session.get('user_role', 'user').title() }}</small>
-                                </div>
-                            </div>
-                        </li>
-                        {% endif %}
-                        
-                        {% if session.get('user_role') == 'admin' %}
-                        <!-- Admin Only Navigation -->
-                        <li class="sidebar-title">Administration</li>
-                        
-                        <li class="sidebar-item {% if 'admin' in request.endpoint %}active{% endif %}">
-                            <a href="{{ url_for('admin_dashboard') }}" class='sidebar-link'>
-                                <i class="bi bi-shield-lock-fill"></i>
-                                <span>Admin Dashboard</span>
-                            </a>
-                        </li>
-                        
-                        <li class="sidebar-title">Data Management</li>
-                        
-                        <li class="sidebar-item {% if request.endpoint == 'upload_page' %}active{% endif %}">
-                            <a href="{{ url_for('upload_page') }}" class='sidebar-link'>
-                                <i class="bi bi-cloud-upload-fill"></i>
-                                <span>Upload Data</span>
-                            </a>
-                        </li>
-                        
-                        {% else %}
-                        <!-- Regular User Navigation -->
-                        <li class="sidebar-title">NBA MVP System</li>
-                        
-                        <li class="sidebar-item {% if request.endpoint in ['dashboard', 'index'] %}active{% endif %}">
-                            <a href="{{ url_for('dashboard') }}" class='sidebar-link'>
-                                <i class="bi bi-grid-fill"></i>
-                                <span>Dashboard</span>
-                            </a>
-                        </li>
-                        
-                        <li class="sidebar-item {% if request.endpoint == 'upload_page' %}active{% endif %}">
-                            <a href="{{ url_for('upload_page') }}" class='sidebar-link'>
-                                <i class="bi bi-cloud-upload-fill"></i>
-                                <span>Upload Data</span>
-                            </a>
-                        </li>
-                        
-                        <li class="sidebar-item {% if request.endpoint == 'data_management' %}active{% endif %}">
-                            <a href="{{ url_for('data_management') }}" class='sidebar-link'>
-                                <i class="bi bi-database-fill"></i>
-                                <span>Data Management</span>
-                            </a>
-                        </li>
-                        
-                        <li class="sidebar-item has-sub {% if 'mvp' in request.endpoint %}active{% endif %}">
-                            <a href="#" class='sidebar-link'>
-                                <i class="bi bi-trophy-fill"></i>
-                                <span>MVP Analysis</span>
-                            </a>
-                            <ul class="submenu">
-                                <li class="submenu-item">
-                                    <a href="#" class="submenu-link" onclick="selectSeason('mvp_rankings')">Rankings</a>
-                                </li>
-                                <li class="submenu-item">
-                                    <a href="{{ url_for('player_comparison') }}" class="submenu-link">Player Comparison</a>
-                                </li>
-                            </ul>
-                        </li>
-                        
-                        <li class="sidebar-title">Analytics</li>
-                        
-                        <li class="sidebar-item">
-                            <a href="#" class='sidebar-link'>
-                                <i class="bi bi-graph-up"></i>
-                                <span>Statistics</span>
-                            </a>
-                        </li>
-                        
-                        <li class="sidebar-item">
-                            <a href="#" class='sidebar-link'>
-                                <i class="bi bi-file-earmark-pdf-fill"></i>
-                                <span>Reports</span>
-                            </a>
-                        </li>
-                        
-                        <li class="sidebar-item {% if request.endpoint == 'upload_history' %}active{% endif %}">
-                            <a href="{{ url_for('upload_history') }}" class='sidebar-link'>
-                                <i class="bi bi-clock-history"></i>
-                                <span>Upload History</span>
-                            </a>
-                        </li>
-                        {% endif %}
-                        
-                        <!-- Logout Section -->
-                        {% if session.get('user_id') %}
-                        <li class="sidebar-title">Account</li>
-                        <li class="sidebar-item">
-                            <a href="{{ url_for('logout') }}" class='sidebar-link text-danger' 
-                               onclick="return confirm('Are you sure you want to logout?')">
-                                <i class="bi bi-box-arrow-right"></i>
-                                <span>Logout</span>
-                            </a>
-                        </li>
-                        {% endif %}
-                    </ul>
-                </div>
-            </div>
-        </div>
-        
-        <div id="main">
-            {% with messages = get_flashed_messages(with_categories=true) %}
-                {% if messages %}
-                    <div class="flash-messages">
-                        {% for category, message in messages %}
-                            <div class="alert alert-{{ 'danger' if category == 'error' else 'success' }} alert-dismissible fade show" role="alert">
-                                {{ message }}
-                                <button type="button" class="btn-close" data-bs-dismiss="alert" aria-label="Close"></button>
-                            </div>
-                        {% endfor %}
-                    </div>
-                {% endif %}
-            {% endwith %}
-            
-            {% block content %}{% endblock %}
-        </div>
-    </div>
-
-    <!-- Core JS -->
-    <script src="{{ url_for('static', filename='assets/static/js/components/dark.js') }}"></script>
-    <script src="{{ url_for('static', filename='assets/extensions/perfect-scrollbar/perfect-scrollbar.min.js') }}"></script>
-    <script src="{{ url_for('static', filename='assets/compiled/js/app.js') }}"></script>
-    
-    <!-- Bootstrap JS -->
-<<<<<<< HEAD
-    <script src="https://cdn.jsdelivr.net/npm/bootstrap@5.3.0/dist/js/bootstrap.bundle.min.js"></script>
-    
-    {% block extra_js %}{% endblock %}
-    
-    <script>        // Season selection for MVP rankings
-        function selectSeason(endpoint) {
-            var availableSeasons = [];
-            {% if seasons %}
-                availableSeasons = {{ seasons | tojson | safe }};
-            {% endif %}
-            
-            if (availableSeasons.length === 0) {
-                alert('No data available. Please upload CSV data first.');
-                return;
-            }
-            
-            var seasonOptions = availableSeasons.map(function(season) {
-                return '<option value="' + season + '">' + season + '</option>';
-            }).join('');
-            
-            if (confirm('Select a season for MVP rankings:')) {
-                // Use a simple prompt for now, can be enhanced with modal
-                var season = prompt('Enter season year:');
-                if (season && availableSeasons.includes(parseInt(season))) {
-                    window.location.href = '/' + endpoint + '/' + season;
-                }
-            }
-        }
-        
-        // Auto-hide flash messages after 5 seconds
-        setTimeout(() => {
-            const alerts = document.querySelectorAll('.alert');
-            alerts.forEach(alert => {
-                if (alert.classList.contains('show')) {
-                    alert.classList.remove('show');
-                    setTimeout(() => alert.remove(), 150);
-                }
-            });
-        }, 5000);
-=======
-    <script src="https://cdn.jsdelivr.net/npm/bootstrap@5.3.0/dist/js/bootstrap.bundle.min.js"></script>    {% block extra_js %}{% endblock %}
-    
-    <script type="text/javascript">
-        // Auto-hide flash messages after 5 seconds
-        document.addEventListener('DOMContentLoaded', function() {
-            setTimeout(function() {
-                var alerts = document.querySelectorAll('.alert');
-                for (var i = 0; i < alerts.length; i++) {
-                    var alert = alerts[i];
-                    if (alert.classList.contains('show')) {
-                        alert.classList.remove('show');
-                        setTimeout(function(alertElement) {
-                            return function() {
-                                if (alertElement && alertElement.parentNode) {
-                                    alertElement.remove();
-                                }
-                            };
-                        }(alert), 150);
-                    }
-                }
-            }, 5000);
-        });
-        
-        // Simple season selection function
-        function selectSeason(endpoint) {
-            var season = prompt('Enter season year (e.g., 2024):');
-            if (season && !isNaN(season)) {
-                window.location.href = '/' + endpoint + '/' + season;
-            } else if (season) {
-                alert('Please enter a valid year.');
-            }
-        }
->>>>>>> c9f047e2
-    </script>
-</body>
-</html>
+<!DOCTYPE html>
+<html lang="en">
+
+<head>
+    <meta charset="UTF-8">
+    <meta name="viewport" content="width=device-width, initial-scale=1.0">
+    <title>{% block title %}NBA MVP Decision Support System{% endblock %}</title>
+    
+    <!-- Security Headers -->
+    <meta http-equiv="X-Content-Type-Options" content="nosniff">
+    <meta http-equiv="X-Frame-Options" content="DENY">
+    <meta http-equiv="X-XSS-Protection" content="1; mode=block">
+    <meta http-equiv="Content-Security-Policy" content="default-src 'self'; script-src 'self' 'unsafe-inline' cdn.jsdelivr.net; style-src 'self' 'unsafe-inline' cdn.jsdelivr.net; img-src 'self' data:; font-src 'self' cdn.jsdelivr.net;">
+    
+    <!-- Security Headers -->
+    <meta http-equiv="X-Content-Type-Options" content="nosniff">
+    <meta http-equiv="X-Frame-Options" content="DENY">
+    <meta http-equiv="X-XSS-Protection" content="1; mode=block">
+    <meta http-equiv="Content-Security-Policy" content="default-src 'self'; script-src 'self' 'unsafe-inline' cdn.jsdelivr.net; style-src 'self' 'unsafe-inline' cdn.jsdelivr.net; img-src 'self' data:; font-src 'self' cdn.jsdelivr.net;">
+    
+    <link rel="shortcut icon" href="{{ url_for('static', filename='assets/compiled/svg/favicon.svg') }}" type="image/x-icon">    <link rel="stylesheet" href="{{ url_for('static', filename='assets/compiled/css/app.css') }}">
+    <link rel="stylesheet" href="{{ url_for('static', filename='assets/compiled/css/app-dark.css') }}">
+    <link rel="stylesheet" href="{{ url_for('static', filename='assets/compiled/css/iconly.css') }}">
+    
+    <!-- Custom CSS for Basketball Terms -->
+    <style>
+        .basketball-terms-tooltip {
+            position: relative;
+            cursor: help;
+            border-bottom: 1px dotted #007bff;
+        }
+        
+        .basketball-terms-tooltip:hover::after {
+            content: attr(data-tooltip);
+            position: absolute;
+            bottom: 100%;
+            left: 50%;
+            transform: translateX(-50%);
+            background: #343a40;
+            color: white;
+            padding: 8px 12px;
+            border-radius: 4px;
+            font-size: 12px;
+            white-space: nowrap;
+            z-index: 9999;
+            margin-bottom: 5px;
+        }
+        
+        .basketball-terms-tooltip:hover::before {
+            content: '';
+            position: absolute;
+            bottom: 100%;
+            left: 50%;
+            transform: translateX(-50%);
+            border: 5px solid transparent;
+            border-top-color: #343a40;
+            margin-bottom: -5px;
+        }
+        
+        .stats-card {
+            transition: transform 0.2s;
+        }
+        
+        .stats-card:hover {
+            transform: translateY(-2px);
+            box-shadow: 0 4px 8px rgba(0,0,0,0.1);
+        }
+        
+        .alert-info .alert-heading {
+            color: #0c63e4;
+        }
+        
+        .terms-grid {
+            display: grid;
+            grid-template-columns: repeat(auto-fit, minmax(250px, 1fr));
+            gap: 10px;
+        }
+    </style>
+    {% block extra_css %}{% endblock %}
+</head>
+
+<body>
+    <script src="{{ url_for('static', filename='assets/static/js/initTheme.js') }}"></script>
+    <div id="app">
+        <div id="sidebar">
+            <div class="sidebar-wrapper active">
+                <div class="sidebar-header position-relative">
+                    <div class="d-flex justify-content-between align-items-center">
+                        <div class="logo">
+                            <a href="{{ url_for('index') }}">
+                                <img src="{{ url_for('static', filename='assets/compiled/svg/logo.svg') }}" alt="Logo" srcset="">
+                                <span class="ms-2 text-primary fw-bold">NBA MVP</span>
+                            </a>
+                        </div>
+                        <div class="theme-toggle d-flex gap-2 align-items-center mt-2">
+                            <svg xmlns="http://www.w3.org/2000/svg" xmlns:xlink="http://www.w3.org/1999/xlink" aria-hidden="true"
+                                role="img" class="iconify iconify--system-uicons" width="20" height="20"
+                                preserveAspectRatio="xMidYMid meet" viewBox="0 0 21 21">
+                                <g fill="none" fill-rule="evenodd" stroke="currentColor" stroke-linecap="round"
+                                    stroke-linejoin="round">
+                                    <path
+                                        d="M10.5 14.5c2.219 0 4-1.763 4-3.982a4.003 4.003 0 0 0-4-4.018c-2.219 0-4 1.781-4 4c0 2.219 1.781 4 4 4zM4.136 4.136L5.55 5.55m9.9 9.9l1.414 1.414M1.5 10.5h2m14 0h2M4.135 16.863L5.55 15.45m9.899-9.9l1.414-1.415M10.5 19.5v-2m0-14v-2"
+                                        opacity=".3"></path>
+                                    <g transform="translate(-210 -1)">
+                                        <path d="M220.5 2.5v2m6.5.5l-1.5 1.5"></path>
+                                        <circle cx="220.5" cy="11.5" r="4"></circle>
+                                        <path d="m214 5l1.5 1.5m5 14v-2m6.5-.5l-1.5-1.5M214 18l1.5-1.5m-4-5h2m14 0h2"></path>
+                                    </g>
+                                </g>
+                            </svg>
+                            <div class="form-check form-switch fs-6">
+                                <input class="form-check-input me-0" type="checkbox" id="toggle-dark" style="cursor: pointer">
+                                <label class="form-check-label"></label>
+                            </div>
+                            <svg xmlns="http://www.w3.org/2000/svg" xmlns:xlink="http://www.w3.org/1999/xlink" aria-hidden="true"
+                                role="img" class="iconify iconify--mdi" width="20" height="20" preserveAspectRatio="xMidYMid meet"
+                                viewBox="0 0 24 24">
+                                <path fill="currentColor"
+                                    d="m17.75 4.09l-2.53 1.94l.91 3.06l-2.63-1.81l-2.63 1.81l.91-3.06l-2.53-1.94L12.44 4l1.06-3l1.06 3l3.19.09m3.5 6.91l-1.64 1.25l.59 1.98l-1.7-1.17l-1.7 1.17l.59-1.98L15.75 11l2.06-.05L18.5 9l.69 1.95l2.06.05m-2.28 4.95c.83-.08 1.72 1.1 1.19 1.85c-.32.45-.66.87-1.08 1.27C15.17 23 8.84 23 4.94 19.07c-3.91-3.9-3.91-10.24 0-14.14c.4-.4.82-.76 1.27-1.08c.75-.53 1.93.36 1.85 1.19c-.27 2.86.69 5.83 2.89 8.02a9.96 9.96 0 0 0 8.02 2.89m-1.64 2.02a12.08 12.08 0 0 1-7.8-3.47c-2.17-2.19-3.33-5-3.49-7.82c-2.81 3.14-2.7 7.96.31 10.98c3.02 3.01 7.84 3.12 10.98.31Z">
+                                </path>
+                            </svg>
+                        </div>
+                        <div class="sidebar-toggler x">
+                            <a href="#" class="sidebar-hide d-xl-none d-block"><i class="bi bi-x bi-middle"></i></a>
+                        </div>
+                    </div>
+                </div>                <div class="sidebar-menu">
+                </div>                <div class="sidebar-menu">
+                    <ul class="menu">
+                        <!-- User Info Section -->
+                        {% if session.get('user_id') %}
+                        <li class="sidebar-title">
+                            <div class="d-flex align-items-center">
+                                <div class="avatar avatar-sm me-2">
+                                    <div class="avatar-content bg-primary text-white">
+                                        {{ session.get('username', 'U')[0].upper() }}
+                                    </div>
+                                </div>
+                                <div>
+                                    <span class="text-primary fw-bold">{{ session.get('username', 'User') }}</span>
+                                    <br><small class="text-muted">{{ session.get('user_role', 'user').title() }}</small>
+                                </div>
+                            </div>
+                        </li>
+                        {% endif %}
+                        
+                        {% if session.get('user_role') == 'admin' %}
+                        <!-- Admin Only Navigation -->
+                        <li class="sidebar-title">Administration</li>
+                        
+                        <li class="sidebar-item {% if 'admin' in request.endpoint %}active{% endif %}">
+                            <a href="{{ url_for('admin_dashboard') }}" class='sidebar-link'>
+                                <i class="bi bi-shield-lock-fill"></i>
+                                <span>Admin Dashboard</span>
+                            </a>
+                        </li>
+                        
+                        <li class="sidebar-title">Data Management</li>
+                        
+                        <li class="sidebar-item {% if request.endpoint == 'upload_page' %}active{% endif %}">
+                            <a href="{{ url_for('upload_page') }}" class='sidebar-link'>
+                                <i class="bi bi-cloud-upload-fill"></i>
+                                <span>Upload Data</span>
+                            </a>
+                        </li>
+                        
+                        {% else %}
+                        <!-- Regular User Navigation -->
+                        <!-- User Info Section -->
+                        {% if session.get('user_id') %}
+                        <li class="sidebar-title">
+                            <div class="d-flex align-items-center">
+                                <div class="avatar avatar-sm me-2">
+                                    <div class="avatar-content bg-primary text-white">
+                                        {{ session.get('username', 'U')[0].upper() }}
+                                    </div>
+                                </div>
+                                <div>
+                                    <span class="text-primary fw-bold">{{ session.get('username', 'User') }}</span>
+                                    <br><small class="text-muted">{{ session.get('user_role', 'user').title() }}</small>
+                                </div>
+                            </div>
+                        </li>
+                        {% endif %}
+                        
+                        {% if session.get('user_role') == 'admin' %}
+                        <!-- Admin Only Navigation -->
+                        <li class="sidebar-title">Administration</li>
+                        
+                        <li class="sidebar-item {% if 'admin' in request.endpoint %}active{% endif %}">
+                            <a href="{{ url_for('admin_dashboard') }}" class='sidebar-link'>
+                                <i class="bi bi-shield-lock-fill"></i>
+                                <span>Admin Dashboard</span>
+                            </a>
+                        </li>
+                        
+                        <li class="sidebar-title">Data Management</li>
+                        
+                        <li class="sidebar-item {% if request.endpoint == 'upload_page' %}active{% endif %}">
+                            <a href="{{ url_for('upload_page') }}" class='sidebar-link'>
+                                <i class="bi bi-cloud-upload-fill"></i>
+                                <span>Upload Data</span>
+                            </a>
+                        </li>
+                        
+                        {% else %}
+                        <!-- Regular User Navigation -->
+                        <li class="sidebar-title">NBA MVP System</li>
+                        
+                        <li class="sidebar-item {% if request.endpoint in ['dashboard', 'index'] %}active{% endif %}">
+                            <a href="{{ url_for('dashboard') }}" class='sidebar-link'>
+                        <li class="sidebar-item {% if request.endpoint in ['dashboard', 'index'] %}active{% endif %}">
+                            <a href="{{ url_for('dashboard') }}" class='sidebar-link'>
+                                <i class="bi bi-grid-fill"></i>
+                                <span>Dashboard</span>
+                            </a>
+                        </li>
+                        
+                        <li class="sidebar-item {% if request.endpoint == 'upload_page' %}active{% endif %}">
+                            <a href="{{ url_for('upload_page') }}" class='sidebar-link'>
+                                <i class="bi bi-cloud-upload-fill"></i>
+                                <span>Upload Data</span>
+                            </a>
+                        </li>
+                        
+                        <li class="sidebar-item {% if request.endpoint == 'data_management' %}active{% endif %}">
+                            <a href="{{ url_for('data_management') }}" class='sidebar-link'>
+                                <i class="bi bi-database-fill"></i>
+                                <span>Data Management</span>
+                            </a>
+                        </li>
+                        
+                        <li class="sidebar-item has-sub {% if 'mvp' in request.endpoint %}active{% endif %}">
+                            <a href="#" class='sidebar-link'>
+                                <i class="bi bi-trophy-fill"></i>
+                                <span>MVP Analysis</span>
+                            </a>
+                            <ul class="submenu">
+                                <li class="submenu-item">
+                                    <a href="#" class="submenu-link" onclick="selectSeason('mvp_rankings')">Rankings</a>
+                                </li>
+                                <li class="submenu-item">
+                                    <a href="{{ url_for('player_comparison') }}" class="submenu-link">Player Comparison</a>
+                                </li>
+                            </ul>
+                        </li>
+                        
+                        <li class="sidebar-title">Analytics</li>
+                        
+                        <li class="sidebar-item">
+                            <a href="#" class='sidebar-link'>
+                                <i class="bi bi-graph-up"></i>
+                                <span>Statistics</span>
+                            </a>
+                        </li>
+                        
+                        <li class="sidebar-item">
+                            <a href="#" class='sidebar-link'>
+                                <i class="bi bi-file-earmark-pdf-fill"></i>
+                                <span>Reports</span>
+                            </a>
+                        </li>
+                        
+                        <li class="sidebar-item {% if request.endpoint == 'upload_history' %}active{% endif %}">
+                            <a href="{{ url_for('upload_history') }}" class='sidebar-link'>
+                                <i class="bi bi-clock-history"></i>
+                                <span>Upload History</span>
+                            </a>
+                        </li>
+                        {% endif %}
+                        
+                        <!-- Logout Section -->
+                        {% if session.get('user_id') %}
+                        <li class="sidebar-title">Account</li>
+                        <li class="sidebar-item">
+                            <a href="{{ url_for('logout') }}" class='sidebar-link text-danger' 
+                               onclick="return confirm('Are you sure you want to logout?')">
+                                <i class="bi bi-box-arrow-right"></i>
+                                <span>Logout</span>
+                            </a>
+                        </li>
+                        {% endif %}
+                        
+                        <li class="sidebar-item {% if request.endpoint == 'upload_history' %}active{% endif %}">
+                            <a href="{{ url_for('upload_history') }}" class='sidebar-link'>
+                                <i class="bi bi-clock-history"></i>
+                                <span>Upload History</span>
+                            </a>
+                        </li>
+                        {% endif %}
+                        
+                        <!-- Logout Section -->
+                        {% if session.get('user_id') %}
+                        <li class="sidebar-title">Account</li>
+                        <li class="sidebar-item">
+                            <a href="{{ url_for('logout') }}" class='sidebar-link text-danger' 
+                               onclick="return confirm('Are you sure you want to logout?')">
+                                <i class="bi bi-box-arrow-right"></i>
+                                <span>Logout</span>
+                            </a>
+                        </li>
+                        {% endif %}
+                    </ul>
+                </div>
+            </div>
+        </div>
+        
+        <div id="main">
+            {% with messages = get_flashed_messages(with_categories=true) %}
+                {% if messages %}
+                    <div class="flash-messages">
+                        {% for category, message in messages %}
+                            <div class="alert alert-{{ 'danger' if category == 'error' else 'success' }} alert-dismissible fade show" role="alert">
+                                {{ message }}
+                                <button type="button" class="btn-close" data-bs-dismiss="alert" aria-label="Close"></button>
+                            </div>
+                        {% endfor %}
+                    </div>
+                {% endif %}
+            {% endwith %}
+            
+            {% block content %}{% endblock %}
+        </div>
+    </div>
+
+    <!-- Core JS -->
+    <script src="{{ url_for('static', filename='assets/static/js/components/dark.js') }}"></script>
+    <script src="{{ url_for('static', filename='assets/extensions/perfect-scrollbar/perfect-scrollbar.min.js') }}"></script>
+    <script src="{{ url_for('static', filename='assets/compiled/js/app.js') }}"></script>
+    
+    <!-- Bootstrap JS -->
+    <script src="https://cdn.jsdelivr.net/npm/bootstrap@5.3.0/dist/js/bootstrap.bundle.min.js"></script>    {% block extra_js %}{% endblock %}
+    
+    <script type="text/javascript">
+        // Auto-hide flash messages after 5 seconds
+        document.addEventListener('DOMContentLoaded', function() {
+            setTimeout(function() {
+                var alerts = document.querySelectorAll('.alert');
+                for (var i = 0; i < alerts.length; i++) {
+                    var alert = alerts[i];
+                    if (alert.classList.contains('show')) {
+                        alert.classList.remove('show');
+                        setTimeout(function(alertElement) {
+                            return function() {
+                                if (alertElement && alertElement.parentNode) {
+                                    alertElement.remove();
+                                }
+                            };
+                        }(alert), 150);
+                    }
+                }
+            }, 5000);
+        });
+        
+        // Simple season selection function
+    <script>        // Season selection for MVP rankings
+        function selectSeason(endpoint) {
+            var season = prompt('Enter season year (e.g., 2024):');
+            if (season && !isNaN(season)) {
+                window.location.href = '/' + endpoint + '/' + season;
+            } else if (season) {
+                alert('Please enter a valid year.');
+            }
+        }
+            var availableSeasons = [];
+            {% if seasons %}
+                availableSeasons = {{ seasons | tojson | safe }};
+            {% endif %}
+            
+            if (availableSeasons.length === 0) {
+                alert('No data available. Please upload CSV data first.');
+                return;
+            }
+            
+            var seasonOptions = availableSeasons.map(function(season) {
+                return '<option value="' + season + '">' + season + '</option>';
+            }).join('');
+            
+            if (confirm('Select a season for MVP rankings:')) {
+                // Use a simple prompt for now, can be enhanced with modal
+                var season = prompt('Enter season year:');
+                if (season && availableSeasons.includes(parseInt(season))) {
+                    window.location.href = '/' + endpoint + '/' + season;
+                }
+            }
+        }
+        
+        // Auto-hide flash messages after 5 seconds
+        setTimeout(() => {
+            const alerts = document.querySelectorAll('.alert');
+            alerts.forEach(alert => {
+                if (alert.classList.contains('show')) {
+                    alert.classList.remove('show');
+                    setTimeout(() => alert.remove(), 150);
+                }
+            });
+        }, 5000);
+    </script>
+</body>
+</html>